--- conflicted
+++ resolved
@@ -13,11 +13,7 @@
 #define LUDWIG_VERSION_H
 
 #define LUDWIG_MAJOR_VERSION 0
-<<<<<<< HEAD
-#define LUDWIG_MINOR_VERSION 11
-=======
-#define LUDWIG_MINOR_VERSION 13
->>>>>>> a9f33280
+#define LUDWIG_MINOR_VERSION 14
 #define LUDWIG_PATCH_VERSION 0
 
 #endif