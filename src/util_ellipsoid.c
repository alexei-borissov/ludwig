/*****************************************************************************
 *
 *  util_ellipsoid.c
 *
 *  Utility functions for ellipsoids.
 *
 *  Edinburgh Soft Matter and Statistical Physics Group and
 *  Edinburgh Parallel Computing Centre
 *
 *  (c) 2023-2024 The University of Edinburgh
 *
 *  Contributing authors:
 *  Sumesh Thampi
 *  Kevin Stratford (kevin@epcc.ed.ac.uk)
 *
 *****************************************************************************/

#include <assert.h>
#include <float.h>
#include <stdio.h>
#include <math.h>

#include "util.h"
#include "util_vector.h"
#include "util_ellipsoid.h"

/*****************************************************************************
 *
 *  matrix_product
 *
 *****************************************************************************/

void matrix_product(const double a[3][3], const double b[3][3],
		    double result[3][3]) {

  for (int i = 0; i < 3; i++) {
    for (int j = 0; j < 3; j++) {
      result[i][j] = 0.0;
      for (int k = 0; k < 3; k++) {
        result[i][j] += a[i][k]*b[k][j];
      }
    }
  }

  return;
}

/*****************************************************************************
 *
 *  matrix_transpose
 *
 *****************************************************************************/

void matrix_transpose(const double a[3][3], double result[3][3]) {

  for (int i = 0; i < 3; i++) {
    for (int j = 0; j < 3; j++) {
      result[i][j] = a[j][i];
    }
  }
  return;
}

/*****************************************************************************
 *
 *  util_q4_from_omega
 *
 *  Angular velocity update as a quaternion.
 *
 *  See, e.g., Zhao and Wachem Acta Mech 224 3091--3109 (2013)
 *  Eq 49. The factor (1/2)\delta t is replaced by the general
 *  fractional time step dt.
 *
 *  q = [ cos(|w|dt), sin(|w|dt) w/|w| ]
 *
 *****************************************************************************/

void util_q4_from_omega(const double omega[3], double dt, double q[4]) {

  double ww = sqrt(omega[0]*omega[0] + omega[1]*omega[1] + omega[2]*omega[2]);

  if (ww < DBL_EPSILON) {
    q[0] = 1.0; q[1] = 0.0; q[2] = 0.0; q[3] = 0.0;
  }
  else {
    q[0] = cos(ww*dt);
    for (int i = 0; i < 3; i++) {
      q[i+1] = sin(ww*dt)*omega[i]/ww;
    }
  }

  return;
}

/*****************************************************************************
 *
 *  util_q4_rotate_vector
 *
 *  Rotate vector a[3] by the quaternion to give vector b.
 *
 *  E.g., Rapaport Eq 8.2.8 with q = [q_0, q = (q_1, q_2, q_3)]
 *  that is, b = (2q_0^2 - 1)a + 2(q.a)q + 2q_0 q x a
 *
 ****************************************************************************/

void util_q4_rotate_vector(const double q[4], const double a[3], double b[3]) {

  double q0    = q[0];
  double qdota = dot_product(q + 1, a);
  double qxa[3] = {0};

  cross_product(q + 1, a, qxa);

  for (int i = 0; i < 3; i++) {
    b[i] = (2.0*q0*q0 - 1.0)*a[i] + 2.0*qdota*q[i+1] + 2.0*q0*qxa[i];
  }

  return;
}

/*****************************************************************************
 *
 *  util_q4_from_euler_angles
 *
 *  The Euler angles are:
 *    phi   a rotation around z-axis
 *    theta a rotation around new x' axis
 *    psi   a rotation around new z'' axis
 *
 *  Returns a unit quaternion describing the equivalent rotation.
 *  See e.g., Rapaport "The Art of Molecular Dynamics" Chapter 8.2.
 *  Note Rapaport has (q1, q2, q3, q4). We have (q1, q2, q3, q0).
 *
 *****************************************************************************/

int util_q4_from_euler_angles(double phi, double theta, double psi,
			      double q[4]) {

  theta = 0.5*theta;
  q[1] = sin(theta)*cos(0.5*(phi - psi));
  q[2] = sin(theta)*sin(0.5*(phi - psi));
  q[3] = cos(theta)*sin(0.5*(phi + psi));
  q[0] = cos(theta)*cos(0.5*(phi + psi));

  return 0;
}

/*****************************************************************************
 *
 *  util_q4_to_euler_angles
 *
 *  This produces Euler angles from a unit quaternion.
 *  See note above.
 *
 *****************************************************************************/

int util_q4_to_euler_angles(const double q[4], double * phi, double * theta,
			    double * psi) {
  assert(phi);
  assert(theta);
  assert(psi);

  int ifail = 0;
  double q1 = q[1];
  double q2 = q[2];
  double q3 = q[3];
  double q4 = q[0];

  /* Check sign of 1 - q1^2 - q2^2 */

  if (1.0 - q1*q1 - q2*q2 < 0.0) {
    ifail = -1;
  }
  else {

    /* sin(theta) and cos(theta) */
    double st = 2.0*sqrt((q1*q1 + q2*q2)*(1.0 - q1*q1 - q2*q2));
    double ct = 1.0 - 2.0*(q1*q1 + q2*q2);

    if (st > DBL_EPSILON) {
      double sp = 2.0*(q1*q3 + q2*q4)/st;
      double cp = 2.0*(q1*q4 - q2*q3)/st;
      double ss = 2.0*(q1*q3 - q2*q4)/st;
      double cs = 2.0*(q1*q4 + q2*q3)/st;
      *phi   = atan2(sp, cp);
      *theta = atan2(st, ct);
      *psi   = atan2(ss, cs);
    }
    else {
      double st1 = sqrt(q1*q1 + q2*q2);
      double ct1 = sqrt(q3*q3 + q4*q4);
      double sp1 = sqrt(q2*q2 + q3*q3);
      double cp1 = sqrt(q1*q1 + q4*q4);
      *phi   = 2.0*atan2(sp1, cp1);
      *theta = 2.0*atan2(st1, ct1);
      *psi   = 0.0;
    }
  }

  return ifail;
}

/*****************************************************************************
 *
 *  util_q4_product
 *
 *  Quaternion product (is not commutative, recall, ...)
 *
 ****************************************************************************/

void util_q4_product(const double a[4], const double b[4], double c[4]) {

  c[0] = a[0]*b[0] - a[1]*b[1] - a[2]*b[2] - a[3]*b[3];
  c[1] = a[0]*b[1] + a[1]*b[0] + a[2]*b[3] - a[3]*b[2];
  c[2] = a[0]*b[2] + a[2]*b[0] - a[1]*b[3] + a[3]*b[1];
  c[3] = a[0]*b[3] + a[3]*b[0] + a[1]*b[2] - a[2]*b[1];

  return;
}

/*****************************************************************************
 *
 *  util_q4_is_inside_ellispoid
 *
 *  Is position r inside the ellpsoid (a,b,c) with orientation described by
 *  unit quaternion q4 (in the body frame)?
 *
 *  Position r is relative to the centre of the ellipsoid in the lab
 *  or world frame.
 *
 *  Returns 0 if r is outside.
 *
 *  NEEDS REFERENCE TO PROVIDE MEANING TO COMMENTS
 *
 *****************************************************************************/

int util_q4_is_inside_ellipsoid(const double q[4], const double elabc[3],
				const double r[3]) {
  int inside = 0;

  double elev1[3] = {0};
  double elev2[3] = {0};
  double elev3[3] = {0};

  double worldv1[3] = {1.0, 0.0, 0.0};
  double worldv2[3] = {0.0, 1.0, 0.0};

  double elL[3][3] = {0};
  double elA[3][3] = {0};
  double elQ[3][3] = {0};

  /* Construct Lambda matrix */
  for (int i = 0; i < 3; i++) {
    elL[i][i] = 1.0/(elabc[i]*elabc[i]);
  }

  /* Construct Q matrix */
  util_q4_rotate_vector(q, worldv1, elev1);
  util_q4_rotate_vector(q, worldv2, elev2);

  cross_product(elev1, elev2, elev3);
  util_vector_normalise(3, elev3);

  for (int i = 0; i < 3; i++) {
    elQ[i][0] = elev1[i];
    elQ[i][1] = elev2[i];
    elQ[i][2] = elev3[i];
  }

  /* Construct A matrix */
  {
    double elAp[3][3] = {0};
    double elQT[3][3] = {0};
    matrix_product(elQ, elL, elAp);
    matrix_transpose(elQ, elQT);
    matrix_product(elAp, elQT, elA);
  }

  /* Evaluate quadratic equation */
  {
    double x = elA[0][0]*r[X]*r[X] + elA[1][1]*r[Y]*r[Y] + elA[2][2]*r[Z]*r[Z]
      + (elA[0][1] + elA[1][0])*r[X]*r[Y]
      + (elA[0][2] + elA[2][0])*r[X]*r[Z]
      + (elA[1][2] + elA[2][1])*r[Y]*r[Z];

    inside = (x < 1.0);
  }

  return inside;
}

/*****************************************************************************
 *
 *  util_q4_inertia_tensor
 *
 *  Construct the moment of inertia tensor in the principal coordinates
 *  from the quaternion describing ellipsoid orientation.
 *
 *  The (diagonal) moment of interia tensor in the lab frame is moment[3].
 *  This must be rotated by the quaternion.
 *
 *  Zhao and Wachem Acta Mech 224, 2331--2358 (2013)
 *  describe how to rotate a general tensor by a quaternion.
 *  The full operation is described by Eqns 22 - 29.
 *
 *  This is the special case where the initial tensor is diagonal.
 *
 *  The result mI is the full inertia tensor in the rotated frame.
 *
 ****************************************************************************/

void util_q4_inertia_tensor(const double q[4], const double moment[3],
			    double mI[3][3]) {

  double Mdd[3][3] = {0};

  /* Construct the transpose of the rotated column vectors ... */

  for (int j = 0; j < 3; j++) {
    double Mi[3]  = {0};
    double Mdi[3] = {0};
    Mi[j] = moment[j];
    util_q4_rotate_vector(q, Mi, Mdi);
    for (int i = 0; i < 3; i++) {
      Mdd[j][i] = Mdi[i];
    }
  }

  /* Repeat the entire procedure rotating the rows for the final mI */

  for (int j = 0; j < 3; j++) {
    double Mi[3]  = {0};
    double Mdi[3] = {0};
    for (int i = 0; i < 3; i++) {
      Mi[i] = Mdd[i][j];
    }
    util_q4_rotate_vector(q, Mi, Mdi);
    for (int i = 0; i < 3; i++) {
      mI[j][i] = Mdi[i];
    }
  }

  return;
}

#ifdef PENDING_REFACTOR_FOR_VALIDATIONS
/*****************************************************************************
 *
 *  Far field predictions of Mitchell and Spagnolie
 *  PENDING CONFIRMATION
 *
 *****************************************************************************/
void ellipsoid_nearwall_predicted(double const elabc[3], double const h, double const quat[4], double Upred[3], double opred[3]) {

  double ecc,ecc2,ecc3,ecc4,K;
  double termn,termd,h2,h3,h4;
  double Xa,Ya,Xad,Yad,XamYa,XaYa;
  double phi, theta, psi;
  double beta = 0.0, phiinspag=0.0;
  double cbeta,sbeta,cphi,sphi,cphi2,sphi2,ctheta,stheta,c2theta,s2theta,ctheta2,stheta2;
  double Ux,Uy,Uz,Ox,Oy,Oz;
  double dfact,dfacto,ela,r;
  double term1,term2,term3,term4,term5,term6;
  PI_DOUBLE(pi);
  ela=elabc[0];
  r = elabc[0]/elabc[1];
  dfact = (6.0*pi*0.1*ela)/0.01;
  dfacto = (6.0*pi*0.1*ela*ela)/0.01;
  cbeta=cos(beta);
  sbeta=sin(beta);
  cphi = cos(phiinspag);
  sphi = sin(phiinspag);
  cphi2 = cphi*cphi;
  sphi2 = sphi*sphi;
  ecc=sqrt(1.0 - 1.0/(r*r));
  ecc2=ecc*ecc;
  ecc3=ecc2*ecc;
  ecc4=ecc2*ecc2;
  K=log((1.0+ecc)/(1.0-ecc));
  Xad = -6.0*ecc + 3.0*(1.0+ecc2)*K;
  Xa = 8.0*ecc3/Xad;
  Yad = 6.0*ecc + (9.0*ecc2-3.0)*K;
  Ya = 16.0*ecc2/Yad;
  XamYa = Xa - Ya;
  XaYa = Xa*Ya;
  util_q4_to_euler_angles(quat, &phi, &theta, &psi);
  ctheta = cos(phi);
  stheta = cos(phi);
  c2theta = cos(2*phi);
  s2theta = sin(2*phi);
  ctheta2 = ctheta*ctheta;
  stheta2 = stheta*stheta;
  h2 = h*h;
  h3 = h2*h;
  h4 = h3*h;
  /*Ux*/
  termn = (2.0*cbeta - (1+c2theta)*cbeta*cphi2+cphi*sbeta*s2theta)*XamYa+2.0*Ya*cbeta;
  termd = 2.0*XaYa;
  Ux = termn/termd;
  termn = 9.0*cbeta;
  termd = 16.0*h;
  Ux = Ux - termn/termd;
  termn = 4.0*ecc2*cphi*sbeta*s2theta+(2.0*ecc2*(c2theta+1.0)*cphi2+18.0*ecc2*ctheta2-24.0*ecc2+16.0)*cbeta;
  termd = 128.0*h3;
  Ux = Ux + termn/termd;
  /*Uy*/
  termn = sphi*(sbeta*s2theta-(1.0+c2theta)*cbeta*cphi)*XamYa;
  termd = 2.0*XaYa;
  Uy = termn/termd;
  termn = ecc2*sphi*(2.0*sbeta*s2theta+(c2theta+1.0)*cbeta*cphi);
  termd = 64.0*h3;
  Uy = Uy + termn/termd;
  /*Uz*/
  termn = 9.0*sbeta;
  termd = 8.0*h;
  Uz = termn/termd;
  termn = 2.0*Ya*sbeta + (cbeta*cphi*s2theta+(c2theta+1.0)*sbeta)*XamYa;
  termd = 2.0*XaYa;
  Uz = Uz - termn/termd;
  termn = ecc2*cbeta*cphi*s2theta - (14.0*ecc2*stheta2+6.0*ecc2-16.0)*sbeta;
  termd = 32.0*h3;
  Uz = Uz - termn/termd;
  /*Ox*/
  termn = 9.0*ecc2*sphi*((2.0-2.0*stheta2)*cbeta*cphi-3.0*sbeta*s2theta);
  termd = 64.0*(2.0-ecc2)*h2;
  Ox = termn/termd;
  termn = 6.0*cbeta*cphi*(6.0*ecc2*stheta2*stheta2-8.0*stheta2+2.0*(4.0-ecc2-2.0*ecc2*s2theta));
  termd = 128.0*(ecc2-2.0)*h4;
  Ox = Ox + termn/termd;
  termn = 3.0*ecc2*sbeta*s2theta*sphi*(12.0*ecc2*stheta2+8.0*ecc2-18.0);
  termd = 128.0*(ecc2 - 2.0)*h4;
  Ox = Ox + termn/termd;
  /*Oy*/
  termn = 27.0*ecc2*sbeta*cphi*s2theta + 9.0*ecc2*cbeta*(2.0-4.0*ctheta2+(2*ctheta2)*sphi2);
  termd = 64.0*(2.0-ecc2)*h2;
  Oy = termn/termd;
  termn = 3.0*ecc2*sbeta*cphi*s2theta*(12.0*ecc2*ctheta2-20.0*ecc2+18.0);
  termd = 128.0*(2.0 - ecc2)*h4;
  Oy = Oy - termn/termd;
  term1 = ecc4*ctheta2*ctheta2*(6.0*sphi2-9.0);
  term2 = 2.0*ecc2*ctheta2*sphi2*(4.0+ecc2-5.0*ecc2);
  term3 = 0;
  term4 = ecc2*ctheta2*(12.0-17.0*ecc2);
  term5 = 8.0*ecc4;
  term6 = 10.0*ecc2 - 4.0;
  termn = 6.0*cbeta*(term1 + term2 + term3 - term4 - term5 + term6);
  termd = 128.0*(2.0-ecc2)*h4;
  Oy = Oy - termn/termd;
  /*Oz*/
  termn = -9.0*ecc2;
  termd = 64.0*(2.0 - ecc2)*h2;
  Oz = termn/termd;
  termn = 3.0*ecc2*(6.0*ecc2*ctheta2-12.0*ecc2+8.0);
  termd = 256.0*(2.0-ecc2)*h4;
  Oz = Oz + termn/termd;
  Oz = cbeta*sphi*s2theta*Oz;
  Upred[0]=Ux/dfact;
  Upred[1]=Uy/dfact;
  Upred[2]=Uz/dfact;
  opred[0]=Ox/dfacto;
  opred[1]=Oy/dfacto;
  opred[2]=Oz/dfacto;
return;
}

/*****************************************************************************
 *
 *  Jeffery's predictions for a spheroid
 *
 *  Originally from Jeffrey (1922).
 *
 *  See, e.g., E. Guazzelli, A Physical Introduction to Suspension Dynamics
 *  Cambridge (2012) Chapter 3.
 *
 *  r is the aspect ratio of the ellipsoid
 *  q is the orientation (quaternion)
 *  gammadot is the shear rate
 *  opred[3]    predicted angular velocity
 *  angpred[2]  (theta_1, phi_1) See Figure 3.13.
 *
 *****************************************************************************/
void Jeffery_omega_predicted(double const r, double const quat[4], double const gammadot, double opred[3], double angpred[2]) {

  double beta;
  double phi1,the1;
  double v1[3]={1.0,0.0,0.0};
  double v2[3]={0.0,1.0,0.0};
  double v3[3]={0.0,0.0,1.0};
  double p[3],pdot[3];
  double pdoty,phiar;
  double pcpdot[3];
  double pxj,pyj,pzj,pxdotj,pydotj,pzdotj;
  double op[3]={0.0,0.0,0.0};
  double omp;

  beta=(r*r-1.0)/(r*r+1.0);
  /*Determining p, the orientation of the long axis*/
  util_q4_rotate_vector(quat,v1,p);

  /*Determine pdot in Guazzeli's convention*/
  pdoty=p[0]*v2[0]+p[1]*v2[1]+p[2]*v2[2];
  phiar=(p[0]-pdoty*v2[0])*v3[0]+
        (p[1]-pdoty*v2[1])*v3[1]+
        (p[2]-pdoty*v2[2])*v3[2];
  the1=acos(-pdoty);
  phi1=acos(phiar);

  angpred[0]=phi1;
  angpred[1]=the1;

  pxj= sin(the1)*sin(phi1);
  pyj= sin(the1)*cos(phi1);
  pzj=-cos(the1);
  pxdotj= gammadot*((beta+1.0)*pyj/2.0-beta*pxj*pxj*pyj);
  pydotj= gammadot*((beta-1.0)*pxj/2.0-beta*pyj*pyj*pxj);
  pzdotj=-gammadot*beta*pxj*pyj*pzj;
  /*Determine pdot in Ludwig's convention*/
  pdot[0]=pxdotj;
  pdot[1]=-pzdotj;
  pdot[2]=pydotj;
  /*Determine the spinning velocity*/
  op[1]= gammadot/2.0;
  omp=dot_product(op,p);
  /*Determining the tumbling velocity*/
  cross_product(p,pdot,pcpdot);

  /*Determining the total angular velocity*/
  for (int i = 0; i < 3; i++) {
    opred[i] = omp*p[i]+pcpdot[i];
  }

  return;
}
#endif

/*****************************************************************************
 *
 *  util_ellipsoid_euler_from_vectors
 *
 *  The intent here is to allow the user to specify an initial orientation
 *  (of an ellipsoid) by two vectors (along the semi-major and a semi-minor
 *  axis).
 *
 *  These vectors do not have to be unit vectors, and they do not even have
 *  to be at right angles. However, both should be non-zero, and they must
 *  not be linearly dependent (parallel). If they are not at right angles,
 *  the second is adjusted to be so.
 *
 *  The result is a standard set of Euler angles describing the orientation.
 *
 *  If the return value is not zero, the input vectors did not satisfy
 *  the conditions above.
 *
 *****************************************************************************/

int util_ellipsoid_euler_from_vectors(const double a0[3], const double b0[3],
				      double euler[3]) {
  int ifail = 0;
  double a[3] = {a0[0], a0[1], a0[2]};
  double b[3] = {b0[0], b0[1], b0[2]};

  /* Make sure the inputs are unit vectors at right angles ... */
  util_vector_normalise(3, a);
  ifail = util_vector_orthonormalise(a, b);

  /* Cross product of orthongonal unit vectors is itself a unit vector
   * so we can compute the direction cosine matrix. */

  {
    double c[3] = {0};
    double r[3][3] = {0};
    util_vector_cross_product(c, a, b);
    util_vector_basis_to_dcm(a, b, c, r);
    util_vector_dcm_to_euler(r, euler, euler + 1, euler + 2);
  }

  return ifail;
}

/*****************************************************************************
 *
 *  util_ellipsoid_prolate_settling_velocity
 *
 *  L.G. Leal Advanced Transport phemomena, Cambridge University Press (2007)
 *  See page 559 for a prolate spheroid...
 *
 *  If e is the eccentricity,  e = sqrt(1 - b^2/a^2), and coefficients
 *  cf1 =  (8/3) e^3 [-2e + (1 +e^2) log(1+e/1-e)]^-1
 *  cf2 = (16/3) e^3 [+2e +(3e^2 - 1) log(1+e/1-e)]^-1
 *
 *  The Stokes' relationship is:
 *  F = 6 pi mu a (U_1 cf1 xhat + U_2 cf2 yhat)
 *
 *  a    is the semi-major axis
 *  b    is the semi-minor axis (b < a)
 *  eta  is the dynamic viscosity (lattice units)
 *  f    is the force (magnitude)
 *  u[2] velocity in parallel and perpenduclar directions (xhat, yhat)
 *
 *****************************************************************************/

int util_ellipsoid_prolate_settling_velocity(double a,
					     double b,
					     double eta,
					     double f,
					     double u[2]) {
  int ifail = 0;
  double pi = 4.0*atan(1.0);

  if (a <= 0.0) {
    ifail = -1;
  }
  else {
    /* Have a little care to manage the limit e -> 0 (a sphere) */
    double e    = sqrt(1.0 - (b*b)/(a*a));
    double loge = log((1.0 + e)/(1.0 - e));
    double cf1  = 1.0;
    double cf2  = 1.0;

    if (e > 0.0) {
      cf1 =  (8.0/3.0)*e*e*e/(-2.0*e + (1.0 + e*e)*loge);
      cf2 = (16.0/3.0)*e*e*e/(+2.0*e + (3.0*e*e - 1.0)*loge);
    }

    u[0] = f/(6.0*pi*eta*a*cf1);
    u[1] = f/(6.0*pi*eta*a*cf2);
  }

  return ifail;
}

/*****************************************************************************
 *
 *  util_discrete_volume_ellipsoid
 *
 *  A utility to return the discrete volume of an ellipsoid with axes
 *  abs[3] and orientation described by quaternion q placed on the
 *  unit lattice at position r.
 *
 *  We just draw a large box around the central position based on the
 *  semi-principal radius.
 *  The inside/outside determination is via util_q4_is_inside_ellipsoid().
 *
 *  The return value is the volume as an integer.
 *
 *****************************************************************************/

int util_discrete_volume_ellipsoid(const double abc[3], const double r0[3],
				   const double q[4], double * vol) {

  int inside = 0;
  int nr = ceil(dmax(abc[0], dmax(abc[1], abc[2])));

  double x0 = r0[X] - floor(r0[X]);
  double y0 = r0[Y] - floor(r0[Y]);
  double z0 = r0[Z] - floor(r0[Z]);

  assert(vol);

  for (int ic = -nr; ic <= nr; ic++) {
    for (int jc = -nr; jc <= nr; jc++) {
      for (int kc = -nr; kc <= nr; kc++) {
	double r[3] = {1.0*ic - x0, 1.0*jc - y0, 1.0*kc - z0};
	inside += util_q4_is_inside_ellipsoid(q, abc, r);
      }
    }
  }

  *vol = 1.0*inside;

<<<<<<< HEAD
  return inside;
}
=======
/*****************************************************************************
 *
 *  Calculate the lhs of the equation for an ellipsoid using the equation of the ellipsoid
 *
 ****************************************************************************/
__host__ __device__ double ellipsoid_eqn_lhs(const double elA[3][3], const double rsep[3]){

  return ( elA[0][0]*rsep[X]*rsep[X]
	 + elA[1][1]*rsep[Y]*rsep[Y]
	 + elA[2][2]*rsep[Z]*rsep[Z]
	 + (elA[0][1]+elA[1][0])*rsep[X]*rsep[Y]
	 + (elA[0][2]+elA[2][0])*rsep[X]*rsep[Z]
	 + (elA[1][2]+elA[2][1])*rsep[Y]*rsep[Z]);

  }

/*****************************************************************************
 *
 *  Calculate the Gaussian curvature of an ellipsoid in the body fixed coordinate system
 *
 ****************************************************************************/
__host__ __device__ double Gaussian_RadCurv_ellipsoid(const double *elabc, const double x[3]){

  double a2=elabc[0]*elabc[0];
  double b2=elabc[1]*elabc[1];
  double c2=elabc[2]*elabc[2];
  double s1=((x[0]*x[0])/(a2*a2))+((x[1]*x[1])/(b2*b2))+((x[2]*x[2])/(c2*c2));
  return (elabc[0]*elabc[1]*elabc[2]*s1);

  }

/*****************************************************************************/
>>>>>>> aa784d8c
<|MERGE_RESOLUTION|>--- conflicted
+++ resolved
@@ -589,7 +589,7 @@
  *  cf2 = (16/3) e^3 [+2e +(3e^2 - 1) log(1+e/1-e)]^-1
  *
  *  The Stokes' relationship is:
- *  F = 6 pi mu a (U_1 cf1 xhat + U_2 cf2 yhat)
+ *  F = 6 pi eta a (U_1 cf1 xhat + U_2 cf2 yhat)
  *
  *  a    is the semi-major axis
  *  b    is the semi-minor axis (b < a)
@@ -634,7 +634,7 @@
  *  util_discrete_volume_ellipsoid
  *
  *  A utility to return the discrete volume of an ellipsoid with axes
- *  abs[3] and orientation described by quaternion q placed on the
+ *  abc[3] and orientation described by quaternion q placed on the
  *  unit lattice at position r.
  *
  *  We just draw a large box around the central position based on the
@@ -642,6 +642,7 @@
  *  The inside/outside determination is via util_q4_is_inside_ellipsoid().
  *
  *  The return value is the volume as an integer.
+ *  The volume is also returned as a double in the argument list.
  *
  *****************************************************************************/
 
@@ -668,40 +669,115 @@
 
   *vol = 1.0*inside;
 
-<<<<<<< HEAD
   return inside;
 }
-=======
-/*****************************************************************************
- *
- *  Calculate the lhs of the equation for an ellipsoid using the equation of the ellipsoid
+
+/****************************************************************************
+ *
+ *  util_ellipsoid_eqn_lhs
+ *
+ *  Calculate the lhs of the equation for an ellipsoid using the equation
+ *  of the ellipsoid
  *
  ****************************************************************************/
-__host__ __device__ double ellipsoid_eqn_lhs(const double elA[3][3], const double rsep[3]){
-
-  return ( elA[0][0]*rsep[X]*rsep[X]
-	 + elA[1][1]*rsep[Y]*rsep[Y]
-	 + elA[2][2]*rsep[Z]*rsep[Z]
-	 + (elA[0][1]+elA[1][0])*rsep[X]*rsep[Y]
-	 + (elA[0][2]+elA[2][0])*rsep[X]*rsep[Z]
-	 + (elA[1][2]+elA[2][1])*rsep[Y]*rsep[Z]);
-
-  }
-
-/*****************************************************************************
- *
- *  Calculate the Gaussian curvature of an ellipsoid in the body fixed coordinate system
+
+double ellipsoid_eqn_lhs(const double elA[3][3], const double rsep[3]) {
+
+  double lhs =
+    + elA[0][0]*rsep[X]*rsep[X]
+    + elA[1][1]*rsep[Y]*rsep[Y]
+    + elA[2][2]*rsep[Z]*rsep[Z]
+    + (elA[0][1]+elA[1][0])*rsep[X]*rsep[Y]
+    + (elA[0][2]+elA[2][0])*rsep[X]*rsep[Z]
+    + (elA[1][2]+elA[2][1])*rsep[Y]*rsep[Z];
+
+  return lhs;
+}
+
+/*****************************************************************************
+ *
+ *  util_ellipsoid_gaussian_rad_curv
+ *
+ *  Calculate the Gaussian curvature of an ellipsoid in the body fixed
+ *  coordinate system
  *
  ****************************************************************************/
-__host__ __device__ double Gaussian_RadCurv_ellipsoid(const double *elabc, const double x[3]){
-
-  double a2=elabc[0]*elabc[0];
-  double b2=elabc[1]*elabc[1];
-  double c2=elabc[2]*elabc[2];
-  double s1=((x[0]*x[0])/(a2*a2))+((x[1]*x[1])/(b2*b2))+((x[2]*x[2])/(c2*c2));
-  return (elabc[0]*elabc[1]*elabc[2]*s1);
-
-  }
-
-/*****************************************************************************/
->>>>>>> aa784d8c
+
+double Gaussian_RadCurv_ellipsoid(const double *elabc, const double x[3]) {
+
+  double a2 = elabc[0]*elabc[0];
+  double b2 = elabc[1]*elabc[1];
+  double c2 = elabc[2]*elabc[2];
+  double s1= ((x[0]*x[0])/(a2*a2)) + ((x[1]*x[1])/(b2*b2)) + ((x[2]*x[2])/(c2*c2));
+
+  return elabc[0]*elabc[1]*elabc[2]*s1;
+}
+
+/*****************************************************************************
+ *
+ *  util_q4_to_r
+ *
+ *  Return the rotation matrix which corresponds to q.
+ *
+ *  The rotation matrix may be constructed directly from
+ *
+ *     b = (2q_0 - 1) a + 2(q.a)q + 2q_0 q x a
+ *
+ *  See util_q4_rotate_vector() above.
+ *
+ *****************************************************************************/
+
+void util_q4_to_r(const double q[4], double r[3][3]) {
+
+  r[0][0] = 2.0*(q[0]*q[0] - 0.5 + q[1]*q[1]            );
+  r[0][1] = 2.0*(                  q[2]*q[1] - q[0]*q[3]);
+  r[0][2] = 2.0*(                  q[3]*q[1] + q[0]*q[2]);
+
+  r[1][0] = 2.0*(                  q[1]*q[2] + q[0]*q[3]);
+  r[1][1] = 2.0*(q[0]*q[0] - 0.5 + q[2]*q[2]            );
+  r[1][2] = 2.0*(                  q[3]*q[2] - q[0]*q[1]);
+
+  r[2][0] = 2.0*(                  q[1]*q[3] - q[0]*q[2]);
+  r[2][1] = 2.0*(                  q[2]*q[3] + q[0]*q[1]);
+  r[2][2] = 2.0*(q[0]*q[0] - 0.5 + q[3]*q[3]            );
+
+  return;
+}
+
+/*****************************************************************************
+ *
+ *  util_q4_distance_to_tangent_plane
+ *
+ *  For ellipsoid with principal semi-axis lengths abc and orientation
+ *  described by q, what is the normal distance from the centre to the
+ *  tangent plane with plane normal nhat (nhat in the lab frame).
+ *
+ *  See e.g., Ferguson, Mathematical Geology, 11, 329--336 (1979).
+ *  https://link.springer.com/content/pdf/10.1007/BF01034997.pdf
+ *
+ *  In brief:
+ *  If the normal is n_i then beta_j = n_i R_ij where R_ij is the
+ *  rotation to move from the lab frame to the principal frame.
+ *
+ *  The distance is then d = sqrt(beta_i^2 abc_i^2)
+ *
+ *  Here, the rotation matrix is replaced by the rotation q^*.
+ *
+ *****************************************************************************/
+
+double util_q4_distance_to_tangent_plane(const double abc[3],
+					 const double q[4],
+					 const double nhat[3]) {
+  double d       = 0.0;
+  double qbar[4] = {q[0], -q[1], -q[2], -q[3]};
+  double beta[3] = {0};
+
+  util_q4_rotate_vector(qbar, nhat, beta);
+
+  for (int i = 0; i < 3; i++) {
+    d += beta[i]*beta[i]*abc[i]*abc[i];
+  }
+  assert(d >= 0.0);
+
+  return sqrt(d);
+}