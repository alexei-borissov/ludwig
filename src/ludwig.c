/*****************************************************************************
 *
 *  ludwig.c
 *
 *  A lattice Boltzmann code for complex fluids.
 *
 *  $Id$
 *
 *  Edinburgh Soft Matter and Statistical Physics Group and
 *  Edinburgh Parallel Computing Centre
 *
 *  Kevin Stratford (kevin@epcc.ed.ac.uk)
 *  (c) 2011 The University of Edinburgh
 *
 *****************************************************************************/

#include <assert.h>
#include <math.h>
#include <stdio.h>
#include <string.h>
#include <stdlib.h>

/* Coordinate system, general */
#include "pe.h"
#include "runtime.h"
#include "ran.h"
#include "noise.h"
#include "timer.h"
#include "coords_rt.h"
#include "coords.h"
#include "leesedwards.h"
#include "control.h"
#include "util.h"

#include "model.h"
#include "model_le.h"
#include "lb_model_s.h"
#include "bbl.h"

#include "collision.h"
#include "propagation.h"
#include "distribution_rt.h"
#include "collision_rt.h"

#include "map.h"
#include "map_s.h"
#include "wall.h"
#include "interaction.h"
#include "physics_rt.h"

#include "hydro_rt.h"
#include "hydro_s.h"

#include "io_harness.h"
#include "phi_stats.h"
#include "phi_force.h"
#include "phi_force_colloid.h"
#include "phi_lb_coupler.h"

/* Order parameter fields */
#include "field.h"
#include "field_s.h"
#include "field_grad.h"
#include "gradient_rt.h"

/* Free energy */
#include "symmetric.h"
#include "brazovskii.h"
#include "polar_active.h"
#include "blue_phase.h"
#include "symmetric_rt.h"
#include "brazovskii_rt.h"
#include "polar_active_rt.h"
#include "blue_phase_rt.h"
#include "lc_droplet_rt.h"
#include "lc_droplet.h"
#include "fe_electro.h"
#include "fe_electro_symmetric.h"

/* Dynamics */
#include "phi_cahn_hilliard.h"
#include "leslie_ericksen.h"
#include "blue_phase_beris_edwards.h"

/* Colloids */
#include "colloids_rt.h"
#include "colloid_sums.h"
#include "colloids_halo.h"
#include "colloids_Q_tensor.h"
#include "build.h"
#include "subgrid.h"
#include "colloids.h"
#include "colloids_s.h"
#include "advection_rt.h"

/* Electrokinetics */
#include "psi.h"
#include "psi_rt.h"
#include "psi_sor.h"
#include "psi_stats.h"
#include "psi_force.h"
#include "psi_colloid.h"
#include "nernst_planck.h"
#include "psi_petsc.h"

/* Statistics */
#include "stats_colloid.h"
#include "stats_turbulent.h"
#include "stats_surfactant.h"
#include "stats_rheology.h"
#include "stats_free_energy.h"
#include "stats_distribution.h"
#include "stats_calibration.h"
#include "stats_velocity.h"
#include "stats_sigma.h"
#include "stats_symmetric.h"

#include "ludwig.h"

typedef struct ludwig_s ludwig_t;
struct ludwig_s {
  physics_t * param;        /* Physical parameters */
  lb_t * lb;                /* Lattice Botlzmann */
  hydro_t * hydro;          /* Hydrodynamic quantities */
  field_t * phi;            /* Scalar order parameter */
  field_t * p;              /* Vector order parameter */
  field_t * q;              /* Tensor order parameter */
  field_grad_t * phi_grad;  /* Gradients for phi */
  field_grad_t * p_grad;    /* Gradients for p */
  field_grad_t * q_grad;    /* Gradients for q */
  psi_t * psi;              /* Electrokinetics */
  map_t * map;              /* Site map for fluid/solid status etc. */
  noise_t * noise_rho;      /* Lattice fluctuation generator (rho) */
  noise_t * noise_phi;      /* Binary fluid noise generation (fluxes) */
  f_vare_t epsilon;         /* Variable epsilon function for Poisson solver */

  colloids_info_t * collinfo;  /* Colloid information */
  colloid_io_t * cio;          /* Colloid I/O harness */
  ewald_t * ewald;             /* Ewald sum for dipoles */
  interact_t * interact;       /* Colloid-colloid interaction handler */
  bbl_t * bbl;                 /* Bounce-back on links boundary condition */
};

static int ludwig_rt(ludwig_t * ludwig);
static int ludwig_report_momentum(ludwig_t * ludwig);
static int ludwig_colloids_update(ludwig_t * ludwig);
int free_energy_init_rt(ludwig_t * ludwig);
int map_init_rt(map_t ** map);

/*****************************************************************************
 *
 *  ludwig_rt
 *
 *  Digest the run-time arguments for different parts of the code.
 *
 *****************************************************************************/

static int ludwig_rt(ludwig_t * ludwig) {

  int form;
  int n, nstat;
  char filename[FILENAME_MAX];
  char subdirectory[FILENAME_MAX];
  char value[BUFSIZ];
  int io_grid_default[3] = {1, 1, 1};
  int io_grid[3];

  io_info_t * iohandler = NULL;

  assert(ludwig);
  
  TIMER_init();
  TIMER_start(TIMER_TOTAL);

#ifdef __NVCC__
  info("GPU INFO: ***GPU ACCELERATION ENABLED***\n");
  info("GPU INFO: Running GPU build which is under development.\n");
  info("GPU INFO: Please check results against CPU build.\n\n");  

  /* make maximum L1 cache available on GPU */
  cudaDeviceSetCacheConfig(cudaFuncCachePreferL1);
#endif

  /* Initialise free-energy related objects, and the coordinate
   * system (the halo extent depends on choice of free energy). */

  free_energy_init_rt(ludwig);

  init_control();

  physics_init_rt(ludwig->param); 
  physics_info(ludwig->param);

#ifdef PETSC
  if (ludwig->psi) psi_petsc_init(ludwig->psi, ludwig->epsilon);
#endif

  lb_run_time(ludwig->lb);
  collision_run_time(ludwig->noise_rho);
  map_init_rt(&ludwig->map);

  noise_init(ludwig->noise_rho, 0);
  ran_init();
  hydro_rt(&ludwig->hydro);

  /* PHI I/O */

  RUN_get_int_parameter_vector("default_io_grid", io_grid_default);
  for (n = 0; n < 3; n++) {
    io_grid[n] = io_grid_default[n];
  }
  RUN_get_int_parameter_vector("phi_io_grid", io_grid);

  form = IO_FORMAT_DEFAULT;
  strcpy(value, ""); /* Really need a way to get string from "form" */
  n = RUN_get_string_parameter("phi_format", value, BUFSIZ);
  if (n != 0 && strcmp(value, "ASCII") == 0) {
    form = IO_FORMAT_ASCII;
  }


  /* All the same I/O grid  */

  if (ludwig->phi) field_init_io_info(ludwig->phi, io_grid, form, form);
  if (ludwig->p) field_init_io_info(ludwig->p, io_grid, form, form);
  if (ludwig->q) field_init_io_info(ludwig->q, io_grid, form, form);

  if (ludwig->phi || ludwig->p || ludwig->q) {
    info("\n");
    info("Order parameter I/O\n");
    info("-------------------\n");
    
    info("Order parameter I/O format:   %s\n", value);
    info("I/O decomposition:            %d %d %d\n", io_grid[0], io_grid[1],
	 io_grid[2]);
    advection_run_time();
  }

  /* Can we move this down to t = 0 initialisation? */
  if (ludwig->phi) {
    symmetric_rt_initial_conditions(ludwig->phi);
    lb_ndist(ludwig->lb, &n);
    if (n == 2) phi_lb_from_field(ludwig->phi, ludwig->lb);
  }

  /* To be called before wall_init() */
  if (ludwig->psi) {
    advection_run_time();
    psi_rt_init_rho(ludwig->psi, ludwig->map);
  }

  wall_init(ludwig->lb, ludwig->map);
  colloids_init_rt(&ludwig->collinfo, &ludwig->cio, &ludwig->interact,
		   ludwig->map);
  colloids_init_ewald_rt(ludwig->collinfo, &ludwig->ewald);
  colloids_q_cinfo_set(ludwig->collinfo);

  bbl_create(ludwig->lb, &ludwig->bbl);
  bbl_active_set(ludwig->bbl, ludwig->collinfo);

  /* NOW INITIAL CONDITIONS */

  pe_subdirectory(subdirectory);

  if (get_step() == 0) {
    n = 0;
    lb_rt_initial_conditions(ludwig->lb, ludwig->param);

    RUN_get_int_parameter("LE_init_profile", &n);
    if (n != 0) lb_le_init_shear_profile(ludwig->lb);
  }
  else {
    /* Distributions */

    sprintf(filename, "%sdist-%8.8d", subdirectory, get_step());
    info("Re-starting simulation at step %d with data read from "
	 "config\nfile(s) %s\n", get_step(), filename);

    lb_io_info(ludwig->lb, &iohandler);
    io_read_data(iohandler, filename, ludwig->lb);

    /* Restart t != 0 for order parameter */

    if (ludwig->phi) {
      sprintf(filename, "%sphi-%8.8d", subdirectory, get_step());
      info("files(s) %s\n", filename);
      field_io_info(ludwig->phi, &iohandler);
      io_read_data(iohandler, filename, ludwig->phi);
    }

    if (ludwig->p) {
      sprintf(filename, "%sp-%8.8d", subdirectory, get_step());
      info("files(s) %s\n", filename);
      field_io_info(ludwig->p, &iohandler);
      io_read_data(iohandler, filename, ludwig->p);
    }
    if (ludwig->q) {
      sprintf(filename, "%sq-%8.8d", subdirectory, get_step());
      info("files(s) %s\n", filename);
      field_io_info(ludwig->q, &iohandler);
      io_read_data(iohandler, filename, ludwig->q);
    }
    if (ludwig->hydro) {
      sprintf(filename, "%svel-%8.8d", subdirectory, get_step());
      info("hydro files(s) %s\n", filename);
      hydro_io_info(ludwig->hydro, &iohandler);
      io_read_data(iohandler, filename, ludwig->hydro);
    }
    if (ludwig->psi) {
      psi_io_info(ludwig->psi, &iohandler);
      sprintf(filename,"%spsi-%8.8d", subdirectory, get_step());
      info("electrokinetics files(s) %s\n", filename);
      io_read_data(iohandler, filename, ludwig->psi);
    }
  }

  /* gradient initialisation for field stuff */

  if (ludwig->phi) gradient_rt_init(ludwig->phi_grad, ludwig->map);
  if (ludwig->p) gradient_rt_init(ludwig->p_grad, ludwig->map);
  if (ludwig->q) gradient_rt_init(ludwig->q_grad, ludwig->map);

  stats_rheology_init();
  stats_turbulent_init();

  /* Calibration statistics for ah required? */

  nstat = 0;
  n = RUN_get_string_parameter("calibration", filename, FILENAME_MAX);
  if (n == 1 && strcmp(filename, "on") == 0) nstat = 1;

  stats_calibration_init(ludwig->collinfo, nstat);

  /* Calibration of surface tension required (symmetric only) */

  nstat = 0;
  n = RUN_get_string_parameter("calibration_sigma", filename, FILENAME_MAX);
  if (n == 1 && strcmp(filename, "on") == 0) nstat = 1;

  if (get_step() == 0) {
    stats_sigma_init(ludwig->phi, nstat);
    lb_ndist(ludwig->lb, &n);
    if (n == 2) phi_lb_from_field(ludwig->phi, ludwig->lb); 
  }

  /* Initial Q_ab field required, apparently More GENERAL? */

  if (get_step() == 0 && ludwig->p) {
    polar_active_rt_initial_conditions(ludwig->p);
  }
  if (get_step() == 0 && ludwig->q) {
    blue_phase_rt_initial_conditions(ludwig->q);
  }

  /* Electroneutrality */

  if (get_step() == 0 && ludwig->psi) {
    info("Arranging initial charge neutrality.\n\n");
    psi_colloid_rho_set(ludwig->psi, ludwig->collinfo);
    psi_colloid_electroneutral(ludwig->psi, ludwig->collinfo);
  }

  return 0;
}


__targetHost__ void init_comms_gpu(int N[3], int ndist);
__targetHost__ void finalise_comms_gpu();
__targetHost__ void halo_alternative(int nfields1, int nfields2, int packfield1, double * data_d);


/*****************************************************************************
 *
 *  ludwig_run
 *
 *****************************************************************************/

void ludwig_run(const char * inputfile) {

  char    filename[FILENAME_MAX];
  char    subdirectory[FILENAME_MAX];
  int     is_porous_media = 0;
  int     step = 0;
  int     is_subgrid = 0;
  int     is_pm = 0;
  int ncolloid = 0;
  double  fzero[3] = {0.0, 0.0, 0.0};
  double  uzero[3] = {0.0, 0.0, 0.0};
  int     im, multisteps;
  int	  flag;

  io_info_t * iohandler = NULL;
  ludwig_t * ludwig = NULL;

  double* tmpptr;


  ludwig = (ludwig_t*) calloc(1, sizeof(ludwig_t));
  assert(ludwig);

  pe_init();

  RUN_read_input_file(inputfile);

  ludwig_rt(ludwig);

  int nlocal[3];
  coords_nlocal(nlocal);
  int nhalo = coords_nhalo();
  int Nall[3];
  Nall[X]=nlocal[X]+2*nhalo;  Nall[Y]=nlocal[Y]+2*nhalo;  Nall[Z]=nlocal[Z]+2*nhalo;
  int nSites=Nall[X]*Nall[Y]*Nall[Z];

  /* Report initial statistics */

  pe_subdirectory(subdirectory);

  info("Initial conditions.\n");
  wall_pm(&is_porous_media);

  stats_distribution_print(ludwig->lb, ludwig->map);

  lb_ndist(ludwig->lb, &im);

  if (im == 2) {
    phi_lb_to_field_host(ludwig->phi, ludwig->lb);
    stats_field_info_bbl(ludwig->phi, ludwig->map, ludwig->bbl);
  }
  else {
    if (ludwig->phi) stats_field_info(ludwig->phi, ludwig->map);
  }
  if (ludwig->p)   stats_field_info(ludwig->p, ludwig->map);
  if (ludwig->q)   stats_field_info(ludwig->q, ludwig->map);
  if (ludwig->psi) {
    psi_stats_info(ludwig->psi);
  }
  ludwig_report_momentum(ludwig);

  coords_nlocal(nlocal);

#if defined(LB_DATA_SOA) ||  defined(KEEPFIELDONTARGET) ||  defined(KEEPHYDROONTARGET)
    init_comms_gpu(nlocal, ludwig->lb->ndist);
#endif


    int nFields=NVEL*ludwig->lb->ndist;

    copyDeepDoubleArrayToTarget(ludwig->lb->tcopy,ludwig->lb,&(ludwig->lb->f),nSites*nFields);


#ifdef KEEPHYDROONTARGET

    copyDeepDoubleArrayToTarget(ludwig->hydro->tcopy,ludwig->hydro,&(ludwig->hydro->u),ludwig->hydro->nf*nSites);

#endif
    
#ifdef KEEPFIELDONTARGET
    if (ludwig->q){
      copyDeepDoubleArrayToTarget(ludwig->q->tcopy,ludwig->q,&(ludwig->q->data),ludwig->q->nf*nSites);

    }
    if (ludwig->phi){
      copyDeepDoubleArrayToTarget(ludwig->phi->tcopy,ludwig->phi,&(ludwig->phi->data),ludwig->phi->nf*nSites);
    }

#endif

  
  /* Main time stepping loop */

  info("\n");
  info("Starting time step loop.\n");
  subgrid_on(&is_subgrid);

  /* sync tasks before main loop for timing purposes */
  MPI_Barrier(pe_comm()); 

  while (next_step()) {


    TIMER_start(TIMER_STEPS);

    step = get_step();

    if (ludwig->hydro) {
#ifdef KEEPHYDROONTARGET
      
      hydro_t* t_hydro = ludwig->hydro->tcopy; 
      copyFromTarget(&tmpptr,&(t_hydro->f),sizeof(double*)); 
      targetZero(tmpptr,ludwig->hydro->nf*nSites);
      
#else
      hydro_f_zero(ludwig->hydro, fzero);
#endif

    }


    colloids_info_ntotal(ludwig->collinfo, &ncolloid);

    ludwig_colloids_update(ludwig);




    /* Order parameter gradients */

    TIMER_start(TIMER_PHI_GRADIENTS);

    /* if symmetric_lb store phi to field */


    lb_ndist(ludwig->lb, &im);



    if (im == 2) phi_lb_to_field(ludwig->phi, ludwig->lb->tcopy);



    if (ludwig->phi) {

    TIMER_start(TIMER_PHI_HALO);


<<<<<<< HEAD
#ifdef LB_DATA_SOA
  
      /* use gpu-specific comms */
      halo_SoA(1, 1, 0, ludwig->phi->t_data);
=======
#if defined (KEEPFIELDONTARGET) && defined (LB_DATA_SOA)

      halo_alternative(1, 1, 0, ludwig->phi->t_data);
>>>>>>> 9ac48e4b

#elif defined (KEEPFIELDONTARGET) //but not LB_DATA_SOA

      halo_alternative(1, 1, 0, ludwig->phi->t_data);

#elif defined (LB_DATA_SOA) //but not KEEPFIELDONTARGET

<<<<<<< HEAD

    copyDeepDoubleArrayToTarget(ludwig->phi->tcopy,ludwig->phi,&(ludwig->phi->data),ludwig->phi->nf*nSites);
#endif

#else /* not KEEPFIELDONTARGET */

    assert(1);
    field_halo(ludwig->phi);
=======
      copyDeepDoubleArrayToTarget(ludwig->phi->tcopy,ludwig->phi,&(ludwig->phi->data),ludwig->phi->nf*nSites);
      
      halo_alternative(1, 1, 0, ludwig->phi->t_data);
      
      
      copyDeepDoubleArrayFromTarget(ludwig->phi,ludwig->phi->tcopy,&(ludwig->phi->data),ludwig->phi->nf*nSites);
      


#else
      field_halo(ludwig->phi);
>>>>>>> 9ac48e4b

#endif

    TIMER_stop(TIMER_PHI_HALO);

    field_grad_compute(ludwig->phi_grad);

    }
  
    if (ludwig->p) {
      field_halo(ludwig->p);
      field_grad_compute(ludwig->p_grad);
    }
    if (ludwig->q) {

<<<<<<< HEAD
#ifdef LB_DATA_SOA
=======
    TIMER_start(TIMER_PHI_HALO);

      field_t* t_field = NULL; 
      t_field = ludwig->q->tcopy;
      copyFromTarget(&tmpptr,&(t_field->data),sizeof(double*));       
>>>>>>> 9ac48e4b

#if defined (KEEPFIELDONTARGET) && defined (LB_DATA_SOA)

      halo_alternative(ludwig->q->nf, 1, 0, tmpptr);

#elif defined (KEEPFIELDONTARGET) //but not LB_DATA_SOA

      halo_alternative(ludwig->q->nf, 1, 0, tmpptr);

#elif defined (LB_DATA_SOA) //but not KEEPFIELDONTARGET

      copyDeepDoubleArrayToTarget(ludwig->q->tcopy,ludwig->q,&(ludwig->q->data),ludwig->q->nf*nSites);

      halo_alternative(ludwig->q->nf, 1, 0, tmpptr);

      copyDeepDoubleArrayFromTarget(ludwig->q,ludwig->q->tcopy,&(ludwig->q->data),ludwig->q->nf*nSites);


#else


    field_halo(ludwig->q);

#endif

    TIMER_stop(TIMER_PHI_HALO);



      field_grad_compute(ludwig->q_grad);
      blue_phase_redshift_compute(); /* if redshift required? */
    }

    TIMER_stop(TIMER_PHI_GRADIENTS);


    /* Electrokinetics (including electro/symmetric requiring above
     * gradients for phi) */

    if (ludwig->psi) {
      /* Set charge distribution according to updated map */     
      psi_colloid_rho_set(ludwig->psi, ludwig->collinfo);

      /* Poisson solve */

      if(get_step() % psi_skipsteps(ludwig->psi) == 0){
	TIMER_start(TIMER_ELECTRO_POISSON);
#ifdef PETSC
	psi_petsc_solve(ludwig->psi, ludwig->epsilon);
#else
	psi_sor_solve(ludwig->psi, ludwig->epsilon);
#endif
	TIMER_stop(TIMER_ELECTRO_POISSON);
      }

      if (ludwig->hydro) {
	TIMER_start(TIMER_HALO_LATTICE);
	hydro_u_halo(ludwig->hydro);
	TIMER_stop(TIMER_HALO_LATTICE);
      }

      /* Time splitting for high electrokinetic diffusions in Nernst Planck */

      psi_multisteps(ludwig->psi, &multisteps);
      
      for (im = 0; im < multisteps; im++) {

	TIMER_start(TIMER_HALO_LATTICE);
	psi_halo_psi(ludwig->psi);
	psi_halo_psijump(ludwig->psi);
	psi_halo_rho(ludwig->psi);
	TIMER_stop(TIMER_HALO_LATTICE);

	/* Force calculation is only once per LB timestep */
	if (im == 0) {

	  TIMER_start(TIMER_FORCE_CALCULATION);
	  psi_force_is_divergence(&flag);

          /* Force input as gradient of chemical potential 
                 with integrated momentum correction       */
	  if (flag == 0) {
	    psi_force_gradmu(ludwig->psi, ludwig->phi, ludwig->hydro,
				  ludwig->map, ludwig->collinfo);
	  }

          /* Force calculation as divergence of stress tensor */
	  if (flag == 1) {
	    psi_force_divstress_d3qx(ludwig->psi, ludwig->hydro,
				  ludwig->map, ludwig->collinfo);
	  }
	  TIMER_stop(TIMER_FORCE_CALCULATION);

	}

	TIMER_start(TIMER_ELECTRO_NPEQ);
	nernst_planck_driver_d3qx(ludwig->psi, ludwig->hydro, ludwig->map, ludwig->collinfo);
	TIMER_stop(TIMER_ELECTRO_NPEQ);

      }
      
      TIMER_start(TIMER_HALO_LATTICE);
      psi_halo_psi(ludwig->psi);
      psi_halo_psijump(ludwig->psi);
      psi_halo_rho(ludwig->psi);
      TIMER_stop(TIMER_HALO_LATTICE);
    
      nernst_planck_adjust_multistep(ludwig->psi);

      if (is_statistics_step()) info("%d multisteps\n",im);

      psi_zero_mean(ludwig->psi);

    }



    /* order parameter dynamics (not if symmetric_lb) */

    lb_ndist(ludwig->lb, &im);
    if (im == 2) {
      /* dynamics are dealt with at the collision stage (below) */
    }
    else {

      TIMER_start(TIMER_FORCE_CALCULATION);

      if (ludwig->psi) {
	/* Force in electrokinetic models is computed above */
      }
      else {
	if (ncolloid == 0) {
	  /* Force calculation as divergence of stress tensor */
	    
	  phi_force_calculation(ludwig->phi, ludwig->q, ludwig->q_grad, ludwig->hydro);
  
	  /* LC-droplet requires partial body force input and momentum correction */
	  if (ludwig->q && ludwig->phi) {
	    lc_droplet_bodyforce(ludwig->hydro);
	    hydro_correct_momentum(ludwig->hydro);
	  }
	}
	else {
	  phi_force_colloid(ludwig->collinfo, ludwig->q, ludwig->q_grad,ludwig->hydro, ludwig->map);
	}
      }

      TIMER_stop(TIMER_FORCE_CALCULATION);

      TIMER_start(TIMER_ORDER_PARAMETER_UPDATE);

      if (ludwig->phi) phi_cahn_hilliard(ludwig->phi, ludwig->hydro,
					 ludwig->map, ludwig->noise_phi);
      if (ludwig->p) leslie_ericksen_update(ludwig->p, ludwig->hydro);

      if (ludwig->q) {
	if (ludwig->hydro) {

	  TIMER_start(TIMER_U_HALO);

	  hydro_t* t_hydro = ludwig->hydro->tcopy; 
	  copyFromTarget(&tmpptr,&(t_hydro->u),sizeof(double*));  

#if defined (KEEPHYDROONTARGET) && defined (LB_DATA_SOA)

	  halo_alternative(ludwig->hydro->nf, 1, 0, tmpptr);

#elif defined (KEEPHYDROONTARGET) //but not LB_DATA_SOA

	  halo_alternative(ludwig->hydro->nf, 1, 0, tmpptr);

#elif defined (LB_DATA_SOA) //but not KEEPHYDROONTARGET
	    

	  copyDeepDoubleArrayToTarget(ludwig->hydro->tcopy,ludwig->hydro,&(ludwig->hydro->u),ludwig->hydro->nf*nSites);

	  halo_alternative(ludwig->hydro->nf, 1, 0, tmpptr);

	  copyDeepDoubleArrayFromTarget(ludwig->hydro,ludwig->hydro->tcopy,&(ludwig->hydro->u),ludwig->hydro->nf*nSites);

<<<<<<< HEAD
#ifdef KEEPHYDROONTARGET
	    copyDeepDoubleArrayToTarget(ludwig->hydro->tcopy,ludwig->hydro,&(ludwig->hydro->u),ludwig->hydro->nf*nSites);
#endif
=======
#else

 	  hydro_u_halo(ludwig->hydro); 
>>>>>>> 9ac48e4b

#endif

	  TIMER_stop(TIMER_U_HALO);
	}

	colloids_fix_swd(ludwig->collinfo, ludwig->hydro, ludwig->map);
	blue_phase_beris_edwards(ludwig->q, ludwig->q_grad, ludwig->hydro,
	    			 ludwig->map, ludwig->noise_rho);
      }

      TIMER_stop(TIMER_ORDER_PARAMETER_UPDATE);
    }



    if (ludwig->hydro) {
      /* Zero velocity field here, as velocity at collision is used
       * at next time step for FD above. Strictly, we only need to
       * do this if velocity output is required in presence of
       * colloids to present non-zero u inside particles. */

#ifdef KEEPHYDROONTARGET
      hydro_t* t_hydro = ludwig->hydro->tcopy; 
      copyFromTarget(&tmpptr,&(t_hydro->u),sizeof(double*)); 
      targetZero(tmpptr,ludwig->hydro->nf*nSites);
      
#else
      hydro_u_zero(ludwig->hydro, uzero);
#endif


      /* Collision stage */


      
      
      TIMER_start(TIMER_COLLIDE);
      //lb_collide(ludwig->lb, ludwig->hydro, ludwig->map, ludwig->noise_rho);
      lb_collide(ludwig->lb->tcopy, ludwig->hydro, ludwig->map, ludwig->noise_rho);

      TIMER_stop(TIMER_COLLIDE);
      
      

      /* Boundary conditions */

      lb_le_apply_boundary_conditions(ludwig->lb->tcopy);



      TIMER_start(TIMER_HALO_LATTICE);

#if defined (KEEPFIELDONTARGET) || defined (LB_DATA_SOA)
      copyFromTarget(&tmpptr,&(ludwig->lb->tcopy->f),sizeof(double*));
      halo_alternative(NVEL, ludwig->lb->ndist, 1, tmpptr);	    
#else
      lb_halo(ludwig->lb);
#endif 



      TIMER_stop(TIMER_HALO_LATTICE);





      /* Colloid bounce-back applied between collision and
       * propagation steps. */

      if (is_subgrid) {
	subgrid_update(ludwig->collinfo, ludwig->hydro);
      }
      else {
	TIMER_start(TIMER_BBL);
	wall_set_wall_velocity(ludwig->lb->tcopy);
	bounce_back_on_links(ludwig->bbl, ludwig->lb, ludwig->collinfo);
	wall_bounce_back(ludwig->lb->tcopy, ludwig->map);
	TIMER_stop(TIMER_BBL);
      }
    }
    else {
      /* No hydrodynamics, but update colloids in response to
       * external forces. */

      bbl_update_colloids(ludwig->bbl, ludwig->collinfo);
    }




    /* There must be no halo updates between bounce back
     * and propagation, as the halo regions are active */

    if (ludwig->hydro) {
      TIMER_start(TIMER_PROPAGATE);
      lb_propagation(ludwig->lb->tcopy);
      TIMER_stop(TIMER_PROPAGATE);
    }
    TIMER_stop(TIMER_STEPS);

    /* Configuration dump */

    if (is_config_step()) {
      copyDeepDoubleArrayFromTarget(ludwig->lb,ludwig->lb->tcopy,&(ludwig->lb->f),nSites*nFields);

      info("Writing distribution output at step %d!\n", step);
      sprintf(filename, "%sdist-%8.8d", subdirectory, step);
      lb_io_info(ludwig->lb, &iohandler);
      io_write_data(iohandler, filename, ludwig->lb);
    }

    /* is_measurement_step() is here to prevent 'breaking' old input
     * files; it should really be removed. */

    if (is_config_step() || is_measurement_step() || is_colloid_io_step()) {
      if (ncolloid > 0) {
	info("Writing colloid output at step %d!\n", step);
	sprintf(filename, "%s%s%8.8d", subdirectory, "config.cds", step);
	colloid_io_write(ludwig->cio, filename);
      }
    }

    if (is_phi_output_step() || is_config_step()) {

      if (ludwig->phi) {
	field_io_info(ludwig->phi, &iohandler);
	info("Writing phi file at step %d!\n", step);
	sprintf(filename,"%sphi-%8.8d", subdirectory, step);
	io_write_data(iohandler, filename, ludwig->phi);
      }
      if (ludwig->q) {
	field_io_info(ludwig->q, &iohandler);
	info("Writing q file at step %d!\n", step);
	sprintf(filename,"%sq-%8.8d", subdirectory, step);
	io_write_data(iohandler, filename, ludwig->q);
      }
    }

    if (is_psi_output_step()) {
      if (ludwig->psi) {
	psi_io_info(ludwig->psi, &iohandler);
	info("Writing psi file at step %d!\n", step);
	sprintf(filename,"%spsi-%8.8d", subdirectory, step);
	io_write_data(iohandler, filename, ludwig->psi);
      }
    }

    /* Measurements */

    if (is_measurement_step()) {
      stats_sigma_measure(ludwig->phi, step);
    }

    if (is_shear_measurement_step()) {
      copyDeepDoubleArrayFromTarget(ludwig->lb,ludwig->lb->tcopy,&(ludwig->lb->f),nSites*nFields);

      stats_rheology_stress_profile_accumulate(ludwig->lb, ludwig->hydro);
    }

    if (is_shear_output_step()) {
      sprintf(filename, "%sstr-%8.8d.dat", subdirectory, step);
      stats_rheology_stress_section(filename);
      stats_rheology_stress_profile_zero();
    }

    if (is_vel_output_step() || is_config_step()) {
      hydro_io_info(ludwig->hydro, &iohandler);
      info("Writing velocity output at step %d!\n", step);
      sprintf(filename, "%svel-%8.8d", subdirectory, step);
      io_write_data(iohandler, filename, ludwig->hydro);
    }

    if (fe_set() && is_fed_output_step()) {
      fed_io_info(&iohandler);
      info("Writing free energy density output at step %d!\n", step);
      sprintf(filename, "%sfed-%8.8d", subdirectory, step);
      io_write_data(iohandler, filename, ludwig->q); /* the ludwig->q is not used by the function, but a pointer is needed*/
    }

    /* Print progress report */

    if (is_statistics_step()) {

      copyDeepDoubleArrayFromTarget(ludwig->lb,ludwig->lb->tcopy,&(ludwig->lb->f),nSites*nFields);

      stats_distribution_print(ludwig->lb, ludwig->map);
      lb_ndist(ludwig->lb, &im);
      if (im == 2) {
	phi_lb_to_field_host(ludwig->phi, ludwig->lb);
	stats_field_info_bbl(ludwig->phi, ludwig->map, ludwig->bbl);
      }
      else {
	if (ludwig->phi) stats_field_info(ludwig->phi, ludwig->map);
      }
      if (ludwig->p)   stats_field_info(ludwig->p, ludwig->map);
      if (ludwig->q)   stats_field_info(ludwig->q, ludwig->map);

      if (ludwig->psi) {
	double psi_zeta;
	psi_colloid_rho_set(ludwig->psi, ludwig->collinfo);
	psi_stats_info(ludwig->psi);
	/* Zeta potential for one colloid only to follow psi_stats()*/
	psi_colloid_zetapotential(ludwig->psi, ludwig->collinfo, &psi_zeta);
	if (ncolloid == 1) info("[psi_zeta] %14.7e\n",  psi_zeta);
      }

      stats_free_energy_density(ludwig->q, ludwig->map, ncolloid);
//      blue_phase_stats(ludwig->q, ludwig->q_grad, ludwig->map, step);
      ludwig_report_momentum(ludwig);

      if (ludwig->hydro) {
	wall_pm(&is_pm);
	stats_velocity_minmax(ludwig->hydro, ludwig->map, is_pm);
      }

      lb_collision_stats_kt(ludwig->lb, ludwig->noise_rho, ludwig->map);

      info("\nCompleted cycle %d\n", step);
    }

    stats_calibration_accumulate(ludwig->collinfo, step, ludwig->hydro,
				 ludwig->map);




    /* Next time step */
  }

  /* To prevent any conflict between the last regular dump, and
   * a final dump, there's a barrier here. */

  MPI_Barrier(pe_comm()); 

  /* Dump the final configuration if required. */

  if (is_config_at_end()) {
      copyDeepDoubleArrayFromTarget(ludwig->lb,ludwig->lb->tcopy,&(ludwig->lb->f),nSites*nFields);

    sprintf(filename, "%sdist-%8.8d", subdirectory, step);
    lb_io_info(ludwig->lb, &iohandler);
    io_write_data(iohandler, filename, ludwig->lb);
    sprintf(filename, "%s%s%8.8d", subdirectory, "config.cds", step);

    if (ncolloid > 0) colloid_io_write(ludwig->cio, filename);

    if (ludwig->phi) {
      field_io_info(ludwig->phi, &iohandler);
      info("Writing phi file at step %d!\n", step);
      sprintf(filename,"%sphi-%8.8d", subdirectory, step);
      io_write_data(iohandler, filename, ludwig->phi);
    }

    if (ludwig->q) {
      field_io_info(ludwig->q, &iohandler);
      info("Writing q file at step %d!\n", step);
      sprintf(filename,"%sq-%8.8d", subdirectory, step);
      io_write_data(iohandler, filename, ludwig->q);
    }
    /* Only strictly required if have order parameter dynamics */ 
    if (ludwig->hydro) {

#ifdef KEEPHYDROONTARGET
	    copyDeepDoubleArrayFromTarget(ludwig->hydro,ludwig->hydro->tcopy,&(ludwig->hydro->u),ludwig->hydro->nf*nSites);
#endif

      hydro_io_info(ludwig->hydro, &iohandler);
      info("Writing velocity output at step %d!\n", step);
      sprintf(filename, "%svel-%8.8d", subdirectory, step);
      io_write_data(iohandler, filename, ludwig->hydro);
    }
    if (ludwig->psi) {
      psi_io_info(ludwig->psi, &iohandler);
      info("Writing psi file at step %d!\n", step);
      sprintf(filename,"%spsi-%8.8d", subdirectory, step);
      io_write_data(iohandler, filename, ludwig->psi);
    }
  }

  /* Shut down cleanly. Give the timer statistics. Finalise PE. */
#ifdef PETSC
  if (ludwig->psi) psi_petsc_finish();
#endif

#if defined(LB_DATA_SOA) ||  defined(KEEPFIELDONTARGET) ||  defined(KEEPHYDROONTARGET)
  finalise_comms_gpu();
#endif

  stats_rheology_finish();
  stats_turbulent_finish();
  stats_calibration_finish();

  wall_finish();

  if (ludwig->phi_grad) field_grad_free(ludwig->phi_grad);
  if (ludwig->p_grad)   field_grad_free(ludwig->p_grad);
  if (ludwig->q_grad)   field_grad_free(ludwig->q_grad);
  if (ludwig->phi)      field_free(ludwig->phi);
  if (ludwig->p)        field_free(ludwig->p);
  if (ludwig->q)        field_free(ludwig->q);

  bbl_free(ludwig->bbl);
  colloids_info_free(ludwig->collinfo);

  if (ludwig->noise_phi) noise_free(ludwig->noise_phi);
  if (ludwig->noise_rho) noise_free(ludwig->noise_rho);

  TIMER_stop(TIMER_TOTAL);
  TIMER_statistics();

  pe_finalise();

  return;
}

/*****************************************************************************
 *
 *  ludwig_report_momentum
 *
 *  Tidy report of the current momentum of the system.
 *
 *****************************************************************************/

static int ludwig_report_momentum(ludwig_t * ludwig) {

  int n;
  int ncolloid;
  int is_pm;

  double g[3];         /* Fluid momentum (total) */
  double gc[3];        /* Colloid momentum (total) */
  double gwall[3];     /* Wall momentum (for accounting purposes only) */
  double gtotal[3];

  wall_pm(&is_pm);

  for (n = 0; n < 3; n++) {
    gtotal[n] = 0.0;
    g[n] = 0.0;
    gc[n] = 0.0;
    gwall[n] = 0.0;
  }

  stats_distribution_momentum(ludwig->lb, ludwig->map, g);
  stats_colloid_momentum(ludwig->collinfo, gc);
  colloids_info_ntotal(ludwig->collinfo, &ncolloid);

  if (wall_present() || is_pm) wall_net_momentum(gwall);

  for (n = 0; n < 3; n++) {
    gtotal[n] = g[n] + gc[n] + gwall[n];
  }

  info("\n");
  info("Momentum - x y z\n");
  info("[total   ] %14.7e %14.7e %14.7e\n", gtotal[X], gtotal[Y], gtotal[Z]);
  info("[fluid   ] %14.7e %14.7e %14.7e\n", g[X], g[Y], g[Z]);
  if (ncolloid > 0) {
    info("[colloids] %14.7e %14.7e %14.7e\n", gc[X], gc[Y], gc[Z]);
  }
  if (wall_present() || is_pm) {
    info("[walls   ] %14.7e %14.7e %14.7e\n", gwall[X], gwall[Y], gwall[Z]);
  }

  return 0;
}

/******************************************************************************
 *
 *  free_energy_init_rt
 *
 *  This is to get over the rather awkward initialisation of the
 *  order parameter, free energy, and coordinate system, which
 *  are inter-related.
 *
 *  The choice of free energy sets the maximum halo width required,
 *  and what order parameter is required. This in turn determines
 *  the extent of the coordinate system, which must be initialised
 *  before the order parameter field, which is required to compute
 *  the free energy.
 *
 *  No free energy is appropriate for a single phase fluid.
 *
 *  This is currently rather repetative, so some rationalisation
 *  is required.
 *
 *  TODO: force divergence method alters halo requirement?
 *
 *****************************************************************************/

int free_energy_init_rt(ludwig_t * ludwig) {

  int n = 0;
  int p;
  int nf;
  int nk;
  int ngrad;
  int nhalo;
  int noise_on = 0;
  double value;
  char description[BUFSIZ];

  assert(ludwig);

  physics_ref(&ludwig->param);

  lb_create(&ludwig->lb);

  noise_create(&ludwig->noise_rho);

  n = RUN_get_string_parameter("free_energy", description, BUFSIZ);

  if (strcmp(description, "none") == 0) {
    /* Appropriate for single fluid */
    info("\n");
    info("No free energy selected\n");
    phi_force_required_set(0); /* Could reverse the default */

    nhalo = 1;
    coords_nhalo_set(nhalo);
    coords_run_time();
    le_init();
    le_info();
  }
  else if (strcmp(description, "symmetric") == 0 ||
	   strcmp(description, "symmetric_noise") == 0) {

    /* Symmetric free energy via finite difference */

    nf = 1;      /* 1 scalar order parameter */
    nhalo = 2;   /* Require stress divergence. */
    ngrad = 2;   /* \nabla^2 required */

    /* Noise requires additional stencil point for Cahn Hilliard */

    if (strcmp(description, "symmetric_noise") == 0) {
      nhalo = 3;
    }

    coords_nhalo_set(nhalo);
    coords_run_time();
    le_init();
    le_info();

    field_create(nf, "phi", &ludwig->phi);
    field_init(ludwig->phi, nhalo);
    field_grad_create(ludwig->phi, ngrad, &ludwig->phi_grad);

    info("\n");
    info("Free energy details\n");
    info("-------------------\n\n");
    symmetric_run_time();
    symmetric_phi_set(ludwig->phi, ludwig->phi_grad);

    info("\n");
    info("Using Cahn-Hilliard finite difference solver.\n");

    RUN_get_double_parameter("mobility", &value);
    physics_mobility_set(value);
    info("Mobility M            = %12.5e\n", value);

    /* Order parameter noise */

    RUN_get_int_parameter("fd_phi_fluctuations", &noise_on);
    info("Order parameter noise = %3s\n", (noise_on == 0) ? "off" : " on");

    if (noise_on) {
      noise_create(&ludwig->noise_phi);
      noise_init(ludwig->noise_phi, 0);
      noise_present_set(ludwig->noise_phi, NOISE_PHI, noise_on);
      if (nhalo != 3) fatal("Fluctuations: use symmetric_noise\n");
    }

    /* Force */

    p = 1; /* Default is to use divergence method */
    RUN_get_int_parameter("fd_force_divergence", &p);
    info("Force calculation:      %s\n",
         (p == 0) ? "phi grad mu method" : "divergence method");
    phi_force_divergence_set(p);

  }
  else if (strcmp(description, "symmetric_lb") == 0) {

    /* Symmetric free energy via full lattice kintic equation */

    lb_ndist_set(ludwig->lb, 2);

    nf = 1;      /* 1 scalar order parameter */
    nhalo = 1;   /* Require one point for LB. */
    ngrad = 2;   /* \nabla^2 required */

    coords_nhalo_set(nhalo);
    coords_run_time();
    le_init();
    le_info();

    field_create(nf, "phi", &ludwig->phi);
    field_init(ludwig->phi, nhalo);
    field_grad_create(ludwig->phi, ngrad, &ludwig->phi_grad);

    info("\n");
    info("Free energy details\n");
    info("-------------------\n\n");
    symmetric_run_time();
    symmetric_phi_set(ludwig->phi, ludwig->phi_grad);

    info("\n");
    info("Using full lattice Boltzmann solver for Cahn-Hilliard:\n");
    phi_force_required_set(0);

    RUN_get_double_parameter("mobility", &value);
    physics_mobility_set(value);
    info("Mobility M            = %12.5e\n", value);

  }
  else if (strcmp(description, "brazovskii") == 0) {

    /* Brazovskii (always finite difference). */

    nf = 1;      /* 1 scalar order parameter */
    nhalo = 3;   /* Required for stress diveregnce. */
    ngrad = 4;   /* (\nabla^2)^2 required */

    coords_nhalo_set(nhalo);
    coords_run_time();
    le_init();
    le_info();

    field_create(nf, "phi", &ludwig->phi);
    field_init(ludwig->phi, nhalo);
    field_grad_create(ludwig->phi, ngrad, &ludwig->phi_grad);

    info("\n");
    info("Free energy details\n");
    info("-------------------\n\n");
    brazovskii_run_time();
    brazovskii_phi_set(ludwig->phi, ludwig->phi_grad);

    info("\n");
    info("Using Cahn-Hilliard solver:\n");

    RUN_get_double_parameter("mobility", &value);
    physics_mobility_set(value);
    info("Mobility M            = %12.5e\n", value);

    p = 1;
    RUN_get_int_parameter("fd_force_divergence", &p);
    info("Force caluclation:      %s\n",
         (p == 0) ? "phi grad mu method" : "divergence method");
    phi_force_divergence_set(p);


  }
  else if (strcmp(description, "surfactant") == 0) {
    /* Disable surfactant for the time being */
    info("Surfactant free energy is disabled\n");
    assert(0);
  }
  else if (strcmp(description, "lc_blue_phase") == 0) {

    /* Liquid crystal (always finite difference). */

    nf = NQAB;   /* Tensor order parameter */
    nhalo = 2;   /* Required for stress diveregnce. */
    ngrad = 2;   /* (\nabla^2) required */

    coords_nhalo_set(nhalo);
    coords_run_time();
    le_init();
    le_info();

    field_create(nf, "q", &ludwig->q);
    field_init(ludwig->q, nhalo);
    field_grad_create(ludwig->q, ngrad, &ludwig->q_grad);

    info("\n");
    info("Free energy details\n");
    info("-------------------\n\n");

    blue_phase_run_time();
    blue_phase_q_set(ludwig->q, ludwig->q_grad);

    info("\n");
    info("Using Beris-Edwards solver:\n");

    p = RUN_get_double_parameter("lc_Gamma", &value);
    if (p != 0) {
      physics_lc_gamma_rot_set(value);
      info("Rotational diffusion const = %14.7e\n", value);
    }

    p = 0;
    RUN_get_int_parameter("lc_noise", &p);
    noise_present_set(ludwig->noise_rho, NOISE_QAB, p);
    info("LC fluctuations:           =  %s\n", (p == 0) ? "off" : "on");

  }
  else if (strcmp(description, "polar_active") == 0) {

    /* Polar active. */

    nf = NVECTOR;/* Vector order parameter */
    nhalo = 2;   /* Required for stress diveregnce. */
    ngrad = 2;   /* (\nabla^2) required */

    coords_nhalo_set(nhalo);
    coords_run_time();
    le_init();
    le_info();

    field_create(nf, "p", &ludwig->p);
    field_init(ludwig->p, nhalo);
    field_grad_create(ludwig->p, ngrad, &ludwig->p_grad);

    info("\n");
    info("Free energy details\n");
    info("-------------------\n\n");

    polar_active_run_time();
    polar_active_p_set(ludwig->p, ludwig->p_grad);

    RUN_get_double_parameter("leslie_ericksen_gamma", &value);
    leslie_ericksen_gamma_set(value);
    info("Rotational diffusion     = %12.5e\n", value);

    RUN_get_double_parameter("leslie_ericksen_swim", &value);
    leslie_ericksen_swim_set(value);
    info("Self-advection parameter = %12.5e\n", value);
  }
  else if(strcmp(description, "lc_droplet") == 0){
    
    /* liquid crystal droplet */
    info("\n");
    info("Liquid crystal droplet free energy selected\n");
    
    /* first do the symmetric */
    nf = 1;      /* 1 scalar order parameter */
    nhalo = 2;   /* Require stress divergence. */
    ngrad = 3;   /* \nabla^2 and d_a d_b required */

    /* Noise requires additional stencil point for Cahn Hilliard */
    if (strcmp(description, "symmetric_noise") == 0) {
      nhalo = 3;
    }

    coords_nhalo_set(nhalo);
    coords_run_time();
    le_init();
    le_info();
        
    field_create(nf, "phi", &ludwig->phi);
    field_init(ludwig->phi, nhalo);
    field_grad_create(ludwig->phi, ngrad, &ludwig->phi_grad);

    info("\n");
    info("Free energy details\n");
    info("-------------------\n\n");
    symmetric_run_time();
    
    lc_droplet_phi_set(ludwig->phi, ludwig->phi_grad);

    info("\n");
    info("Using Cahn-Hilliard finite difference solver.\n");

    RUN_get_double_parameter("mobility", &value);
    physics_mobility_set(value);
    info("Mobility M            = %12.5e\n", value);

    /* Force */

    p = 1; /* Default is to use divergence method */
    RUN_get_int_parameter("fd_force_divergence", &p);
    info("Force calculation:      %s\n",
         (p == 0) ? "phi grad mu method" : "divergence method");
    phi_force_divergence_set(p);
  
    /* Liquid crystal part */
    nf = NQAB;   /* Tensor order parameter */
    nhalo = 2;   /* Required for stress diveregnce. */
    ngrad = 2;   /* (\nabla^2) required */
    
    field_create(nf, "q", &ludwig->q);
    field_init(ludwig->q, nhalo);
    field_grad_create(ludwig->q, ngrad, &ludwig->q_grad);

    info("\n");
    info("Free energy details\n");
    info("-------------------\n\n");

    blue_phase_run_time();
    lc_droplet_q_set(ludwig->q, ludwig->q_grad);

    info("\n");
    info("Using Beris-Edwards solver:\n");

    p = RUN_get_double_parameter("lc_Gamma", &value);
    if (p != 0) {
      physics_lc_gamma_rot_set(value);
      info("Rotational diffusion constant = %12.5e\n", value);
    }
    
    /* finalise with the droplet specific init*/
    lc_droplet_run_time();

  }
  else if(strcmp(description, "fe_electro") == 0) {

    nk = 2;    /* Number of charge densities always 2 for now */

    /* Single fluid electrokinetic free energy */

    /* Default method is divergence of stress tensor */
    p = 1;
    RUN_get_int_parameter("fd_force_divergence", &p);
    psi_force_divergence_set(p);

    if (p == 1) phi_force_required_set(1);

    if (p == 0) nhalo = 1;
    if (p == 1) nhalo = 2;

    coords_nhalo_set(nhalo);
    coords_run_time();
    le_init();
    le_info();

    info("\n");
    info("Free energy details\n");
    info("-------------------\n\n");
    info("Electrokinetics (single fluid) selected\n");

    info("\n");
    info("Parameters:\n");

    psi_create(nk, &ludwig->psi);
    psi_rt_init_param(ludwig->psi);

    info("Force calculation:          %s\n",
         (p == 0) ? "psi grad mu method" : "Divergence method");

    /* Create FE objects and set function pointers */
    fe_electro_create(ludwig->psi);

  }
  else if(strcmp(description, "fe_electro_symmetric") == 0) {

    double e1, e2;
    double mu[2];
    double lbjerrum2;

    /* Binary fluid plus electrokinetics */

    nf = 1;      /* Single scalar order parameter phi */
    nk = 2;      /* Two charge species */
    nhalo = 2;   /* Require stress divergence. */
    ngrad = 2;   /* \nabla^2 phi */

    /* Default method is divergence of stress tensor */
    p = 1;
    RUN_get_int_parameter("fd_force_divergence", &p);
    psi_force_divergence_set(p);

    if (p == 1) phi_force_required_set(1);

    /* First, the symmetric part. */

    coords_nhalo_set(nhalo);
    coords_run_time();
    le_init();
    le_info();

    field_create(nf, "phi", &ludwig->phi);
    field_init(ludwig->phi, nhalo);
    field_grad_create(ludwig->phi, ngrad, &ludwig->phi_grad);

    info("\n");
    info("Charged binary fluid 'Electrosymmetric' free energy\n");
    info("---------------------------------------------------\n");

    info("\n");
    info("Symmetric part\n");
    info("--------------\n\n");
    symmetric_run_time();
    symmetric_phi_set(ludwig->phi, ludwig->phi_grad);

    info("\n");
    info("Using Cahn-Hilliard finite difference solver.\n");

    RUN_get_double_parameter("mobility", &value);
    physics_mobility_set(value);
    info("Mobility M            = %12.5e\n", value);

    /* Electrokinetic part */

    info("\n");
    info("Electrokinetic part\n");
    info("-------------------\n\n");

    info("Parameters:\n");

    psi_create(nk, &ludwig->psi);
    psi_rt_init_param(ludwig->psi);


    info("Force calculation:          %s\n",
         (p == 0) ? "psi grad mu method" : "Divergence method");

    /* Coupling part */

    info("\n");
    info("Coupling part\n");
    info("-------------\n");

    /* Create FE objects and set function pointers */
    fe_es_create(ludwig->phi, ludwig->phi_grad, ludwig->psi);

    /* Dielectric contrast */

    /* Call permittivities, e1=e2 has been set as default */
    psi_epsilon(ludwig->psi, &e1);
    psi_epsilon2(ludwig->psi, &e2);

    /* Read the second permittivity */
    n = RUN_get_double_parameter("electrosymmetric_epsilon2", &e2);
    if (n == 1) psi_epsilon2_set(ludwig->psi, e2);

    fe_es_epsilon_set(e1, e2);

    /* Solvation free energy difference: nk = 2 */

    mu[0] = 0.0;
    mu[1] = 0.0;

    RUN_get_double_parameter("electrosymmetric_delta_mu0", mu);
    RUN_get_double_parameter("electrosymmetric_delta_mu1", mu + 1);

    fe_es_deltamu_set(nk, mu);

    psi_bjerrum_length2(ludwig->psi, &lbjerrum2);

    info("Second permittivity:      %15.7e\n", e2);
    info("Dielectric average:       %15.7e\n", 0.5*(e1 + e2));
    info("Dielectric contrast:      %15.7e\n", (e1-e2)/(e1+e2));
    info("Second Bjerrum length:    %15.7e\n", lbjerrum2);
    info("Solvation dmu species 0:  %15.7e\n", mu[0]);
    info("Solvation dmu species 1:  %15.7e\n", mu[1]);

    /* f_vare_t function */

    info("Poisson solver:           %15s\n",
	 (e1 == e2) ? "uniform" : "heterogeneous");
    if (e1 != e2) ludwig->epsilon = fe_es_var_epsilon;

  }
  else {
    if (n == 1) {
      /* The user has put something which hasn't been recognised,
       * suggesting a spelling mistake */
      info("free_energy %s not recognised.\n", description);
      fatal("Please check and try again.\n");
    }
  }

  return 0;
}

/*****************************************************************************
 *
 *  map_init_rt
 *
 *  Could do more work trapping duff input keys.
 *
 *****************************************************************************/

int map_init_rt(map_t ** pmap) {

  int is_porous_media = 0;
  int ndata = 0;
  int form_in = IO_FORMAT_DEFAULT;
  int form_out = IO_FORMAT_DEFAULT;
  int grid[3] = {1, 1, 1};

  char status[BUFSIZ] = "";
  char format[BUFSIZ] = "";
  char filename[FILENAME_MAX];

  io_info_t * iohandler = NULL;
  map_t * map = NULL;

  is_porous_media = RUN_get_string_parameter("porous_media_file", filename,
					     FILENAME_MAX);
  if (is_porous_media) {

    RUN_get_string_parameter("porous_media_type", status, BUFSIZ);

    if (strcmp(status, "status_only") == 0) ndata = 0;
    if (strcmp(status, "status_with_h") == 0) ndata = 1;

    RUN_get_string_parameter("porous_media_format", format, BUFSIZ);

    if (strcmp(format, "ASCII") == 0) form_in = IO_FORMAT_ASCII_SERIAL;
    if (strcmp(format, "BINARY") == 0) form_in = IO_FORMAT_BINARY_SERIAL;

    RUN_get_int_parameter_vector("porous_media_io_grid", grid);

    info("\n");
    info("Porous media\n");
    info("------------\n");
    info("Porous media file requested:  %s\n", filename);
    info("Porous media file type:       %s\n", status);
    info("Porous media format (serial): %s\n", format);
    info("Porous media io grid:         %d %d %d\n", grid[X], grid[Y], grid[Z]);
  }

  map_create(ndata, &map);
  map_init_io_info(map, grid, form_in, form_out);
  map_io_info(map, &iohandler);

  if (is_porous_media) {
    io_read_data(iohandler, filename, map);
    map_pm_set(map, 1);
  }
  map_halo(map);

  *pmap = map;

  return 0;
}

/*****************************************************************************
 *
 *  ludwig_colloids_update
 *
 *  Driver for update called at start of timestep loop.
 *
 *****************************************************************************/

int ludwig_colloids_update(ludwig_t * ludwig) {

  int ndist;
  int ncolloid;
  int iconserve;         /* switch for finite-difference conservation */
  int is_subgrid = 0;    /* subgrid particle switch */
  double* tmpptr;

  assert(ludwig);

  colloids_info_ntotal(ludwig->collinfo, &ncolloid);
  if (ncolloid == 0) return 0;

  subgrid_on(&is_subgrid);

  lb_ndist(ludwig->lb, &ndist);
  iconserve = (ludwig->psi || (ludwig->phi && ndist == 1));

  TIMER_start(TIMER_PARTICLE_HALO);

  colloids_info_position_update(ludwig->collinfo);
  colloids_info_update_cell_list(ludwig->collinfo);
  colloids_halo_state(ludwig->collinfo);
  colloids_info_update_lists(ludwig->collinfo);

  TIMER_stop(TIMER_PARTICLE_HALO);

  if (is_subgrid) {
    interact_compute(ludwig->interact, ludwig->collinfo, ludwig->map,
		     ludwig->psi, ludwig->ewald);
    subgrid_force_from_particles(ludwig->collinfo, ludwig->hydro);    
  }
  else {

    /* Removal or replacement of fluid requires a lattice halo update */

    TIMER_start(TIMER_HALO_LATTICE);

<<<<<<< HEAD
#ifdef LB_DATA_SOA
    /* perform SoA halo exchange */
    double* tmpptr;
    copyFromTarget(&tmpptr,&(ludwig->lb->tcopy->f),sizeof(double*));
    halo_SoA(NVEL, ludwig->lb->ndist, 1, tmpptr);	    
#else
=======
    #if defined(LB_DATA_SOA) ||  defined(KEEPFIELDONTARGET) ||  defined(KEEPHYDROONTARGET)
    copyFromTarget(&tmpptr,&(ludwig->lb->tcopy->f),sizeof(double*));
    halo_alternative(NVEL, ludwig->lb->ndist, 1, tmpptr);	    
    #else		   
>>>>>>> 9ac48e4b
    lb_halo(ludwig->lb);
#endif
 

   TIMER_stop(TIMER_HALO_LATTICE);

    TIMER_start(TIMER_FREE1);
    if (iconserve && ludwig->phi) field_halo(ludwig->phi);
    if (iconserve && ludwig->psi) psi_halo_rho(ludwig->psi);
    TIMER_stop(TIMER_FREE1);

    TIMER_start(TIMER_REBUILD);

    build_update_map(ludwig->collinfo, ludwig->map);
    build_remove_replace(ludwig->collinfo, ludwig->lb->tcopy, ludwig->phi, ludwig->p,
			 ludwig->q, ludwig->psi, ludwig->map);
    build_update_links(ludwig->collinfo, ludwig->map);
    

    TIMER_stop(TIMER_REBUILD);

    TIMER_start(TIMER_FREE1);
    if (iconserve) {
      colloid_sums_halo(ludwig->collinfo, COLLOID_SUM_CONSERVATION);
      build_conservation(ludwig->collinfo, ludwig->phi, ludwig->psi);
    }
    TIMER_stop(TIMER_FREE1);

    TIMER_start(TIMER_FORCES);

    interact_compute(ludwig->interact, ludwig->collinfo, ludwig->map,
		     ludwig->psi, ludwig->ewald);

    TIMER_stop(TIMER_FORCES);
  }


  /* update target copy of map structure */
  int nhalo = coords_nhalo();
  int nlocal[3];
  coords_nlocal(nlocal);
  int Nall[3];
  int nSites;
  Nall[X] = nlocal[X] + 2*nhalo;
  Nall[Y] = nlocal[Y] + 2*nhalo;
  Nall[Z] = nlocal[Z] + 2*nhalo;
  nSites  = Nall[X]*Nall[Y]*Nall[Z];
  
  map_t* t_map = ludwig->map->tcopy; 
  
  copyFromTarget(&tmpptr,&(t_map->status),sizeof(char*)); 
  copyToTarget(tmpptr,ludwig->map->status,nSites*sizeof(char));
  
  /* set up colloids such that they can be accessed from target
   * noting that each actual colloid structure stays resident on the host */
  if (ludwig->collinfo->map_new){
    colloids_info_t* t_cinfo=ludwig->collinfo->tcopy;
    colloid_t* tmpcol;
    copyFromTarget(&tmpcol,&(t_cinfo->map_new),sizeof(colloid_t**)); 
    copyToTarget(tmpcol,ludwig->collinfo->map_new,nSites*sizeof(colloid_t*));
  }
  
  
  return 0;
}
<|MERGE_RESOLUTION|>--- conflicted
+++ resolved
@@ -523,16 +523,9 @@
     TIMER_start(TIMER_PHI_HALO);
 
 
-<<<<<<< HEAD
-#ifdef LB_DATA_SOA
+#if defined (KEEPFIELDONTARGET) && defined (LB_DATA_SOA)
   
-      /* use gpu-specific comms */
-      halo_SoA(1, 1, 0, ludwig->phi->t_data);
-=======
-#if defined (KEEPFIELDONTARGET) && defined (LB_DATA_SOA)
-
       halo_alternative(1, 1, 0, ludwig->phi->t_data);
->>>>>>> 9ac48e4b
 
 #elif defined (KEEPFIELDONTARGET) //but not LB_DATA_SOA
 
@@ -540,30 +533,20 @@
 
 #elif defined (LB_DATA_SOA) //but not KEEPFIELDONTARGET
 
-<<<<<<< HEAD
-
-    copyDeepDoubleArrayToTarget(ludwig->phi->tcopy,ludwig->phi,&(ludwig->phi->data),ludwig->phi->nf*nSites);
-#endif
-
-#else /* not KEEPFIELDONTARGET */
-
-    assert(1);
-    field_halo(ludwig->phi);
-=======
       copyDeepDoubleArrayToTarget(ludwig->phi->tcopy,ludwig->phi,&(ludwig->phi->data),ludwig->phi->nf*nSites);
       
       halo_alternative(1, 1, 0, ludwig->phi->t_data);
       
       
       copyDeepDoubleArrayFromTarget(ludwig->phi,ludwig->phi->tcopy,&(ludwig->phi->data),ludwig->phi->nf*nSites);
-      
-
 
 #else
-      field_halo(ludwig->phi);
->>>>>>> 9ac48e4b
+
+    assert(1);
+    field_halo(ludwig->phi);
 
 #endif
+
 
     TIMER_stop(TIMER_PHI_HALO);
 
@@ -577,15 +560,11 @@
     }
     if (ludwig->q) {
 
-<<<<<<< HEAD
-#ifdef LB_DATA_SOA
-=======
     TIMER_start(TIMER_PHI_HALO);
 
       field_t* t_field = NULL; 
       t_field = ludwig->q->tcopy;
       copyFromTarget(&tmpptr,&(t_field->data),sizeof(double*));       
->>>>>>> 9ac48e4b
 
 #if defined (KEEPFIELDONTARGET) && defined (LB_DATA_SOA)
 
@@ -766,15 +745,13 @@
 
 	  copyDeepDoubleArrayFromTarget(ludwig->hydro,ludwig->hydro->tcopy,&(ludwig->hydro->u),ludwig->hydro->nf*nSites);
 
-<<<<<<< HEAD
 #ifdef KEEPHYDROONTARGET
 	    copyDeepDoubleArrayToTarget(ludwig->hydro->tcopy,ludwig->hydro,&(ludwig->hydro->u),ludwig->hydro->nf*nSites);
 #endif
-=======
+
 #else
 
  	  hydro_u_halo(ludwig->hydro); 
->>>>>>> 9ac48e4b
 
 #endif
 
@@ -1753,19 +1730,13 @@
 
     TIMER_start(TIMER_HALO_LATTICE);
 
-<<<<<<< HEAD
-#ifdef LB_DATA_SOA
-    /* perform SoA halo exchange */
-    double* tmpptr;
-    copyFromTarget(&tmpptr,&(ludwig->lb->tcopy->f),sizeof(double*));
-    halo_SoA(NVEL, ludwig->lb->ndist, 1, tmpptr);	    
-#else
-=======
-    #if defined(LB_DATA_SOA) ||  defined(KEEPFIELDONTARGET) ||  defined(KEEPHYDROONTARGET)
+
+#if defined(LB_DATA_SOA) ||  defined(KEEPFIELDONTARGET) ||  defined(KEEPHYDROONTARGET)
+
     copyFromTarget(&tmpptr,&(ludwig->lb->tcopy->f),sizeof(double*));
     halo_alternative(NVEL, ludwig->lb->ndist, 1, tmpptr);	    
-    #else		   
->>>>>>> 9ac48e4b
+#else		   
+
     lb_halo(ludwig->lb);
 #endif
  
