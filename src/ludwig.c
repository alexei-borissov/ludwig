--- conflicted
+++ resolved
@@ -486,7 +486,6 @@
   pe_create(MPI_COMM_WORLD, PE_VERBOSE, &ludwig->pe);
   pe_mpi_comm(ludwig->pe, &comm);
 
-<<<<<<< HEAD
   {
     /* We currently assume one GPU per MPI task, and that GPU id
      * can be equated to rank in the shared (node) communicator. */
@@ -504,7 +503,7 @@
 
     tdpGetDeviceCount(&ndevice);
 
-    if (ndevice > 0 && ndevice != node_size) {
+    if (ndevice > 0 && ndevice < node_size) {
       pe_info(ludwig->pe,  "MPI tasks per node: %d\n", node_size);
       pe_info(ludwig->pe,  "GPUs per node:      %d\n", ndevice);
       pe_fatal(ludwig->pe, "Expecting one GPU per MPI task\n");
@@ -514,8 +513,6 @@
     MPI_Comm_free(&node_comm);
   }
 
-=======
->>>>>>> dcd19a58
   rt_create(ludwig->pe, &ludwig->rt);
   rt_read_input_file(ludwig->rt, inputfile);
   rt_info(ludwig->rt);
