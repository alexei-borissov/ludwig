/*****************************************************************************
 *
 *  compiler.c
 *
 *  Provide some details of the current compiler.
 *
 *  Edinburgh Soft Matter and Statistical Phyiscs Group and
 *  Edinburgh Parallel Computing Centre
 *
 *  (c) 2021 The University of Edinburgh
 *
 *  Contributing authors:
 *  Kevin Stratford (kevin@epcc.ed.ac.uk)
 *
 *****************************************************************************/

#include <assert.h>
#include <stdio.h>
#include <string.h>

#include "compiler.h"

/*****************************************************************************
 *
 *  compiler_id
 *
 *  Set compiler id; return 0 on success.
 *
 *****************************************************************************/

int compiler_id(compiler_info_t * compiler) {

  int ierr = -1;

  assert(compiler);
  
#ifdef __cplusplus
  compiler->cplusplus = __cplusplus;
#endif
  
  /* Positive identifications return immediately. Many compilers define one or
     both of __GNUC__ and __clang__, so discretion is required. */

#ifdef __cray__
  /* Clay clang */
  compiler->major = __cray_major__;
  compiler->minor = __cray_minor__;
  compiler->patchlevel = __cray_patchlevel__;
  strncpy(compiler->version, __VERSION__, strnlen(__VERSION__, BUFSIZ-1));
  sprintf(compiler->name, "%s", "Cray Clang");
  return 0;
#endif

#ifdef _CRAYC
  /* Cray "classic" */
  compiler->major = _RELEASE;
  compiler->minor = _RELEASE_MINOR;
  compiler->patchlevel = 0; /* Not provided */
  {
    int len = strnlen(_RELEASE_STRING, BUFSIZ-1);
    strncpy(compiler->version, _RELEASE_STRING, len);
  }
  sprintf(compiler->name, "%s", "Cray Classic");
  return 0;
#endif

#ifdef __INTEL_COMPILER

  /* Intel compiler versioning seems a movable feast... use: */
  compiler->major = __INTEL_COMPILER/100;
  compiler->minor = __INTEL_COMPILER - 100*compiler->major;
  compiler->patchlevel = __INTEL_COMPILER_UPDATE;
  strncpy(compiler->version, __VERSION__, strnlen(__VERSION__, BUFSIZ-1));
  sprintf(compiler->name, "%s", "Intel");
  return 0;
#endif

#ifdef __NVCC__
  compiler->major = __CUDACC_VER_MAJOR__;
  compiler->minor = __CUDACC_VER_MINOR__;
  compiler->patchlevel = __CUDACC_VER_BUILD__;
  sprintf(compiler->version, "%s", "null"); /* None provided */
  sprintf(compiler->name, "%s", "NVIDIA nvcc");
  /* Include __CUDA_ARCH__ */
  return 0;
#endif

#ifdef __clang__
  /* Load details */
  compiler->major = __clang_major__;
  compiler->minor = __clang_minor__;
  compiler->patchlevel = __clang_patchlevel__;
  {
    int len = strnlen(__clang_version__, BUFSIZ-1);
    strncpy(compiler->version, __clang_version__, len);
  }
  sprintf(compiler->name, "%s", "Clang");

  /* CASE */
  /* AMD/AOCC defines no specific macros. */
  /* __clang_version__ 10.0.0 (CLANG: AOCC_2.2.0-Build#93 2020_06_25) */
  /* Could orrow the GPU _VERSION_, if available, as more informative. */

  return 0;
#endif
  
#ifdef __GNUC__
  /* Load details. */
  compiler->major = __GNUC__;
  compiler->minor = __GNUC_MINOR__;
  compiler->patchlevel = __GNUC_PATCHLEVEL__;
<<<<<<< HEAD
  strncpy(compiler->version, __VERSION__, 1+strnlen(__VERSION__, BUFSIZ-1));
=======
  strncpy(compiler->version, __VERSION__,
	  BUFSIZ - strnlen(__VERSION__, BUFSIZ-1) - 1);
>>>>>>> ab1cbf44
  sprintf(compiler->name, "%s", "Gnu");
  ierr = 0;

  /* CASE */
  /* __VERSION__ AOCC.LLVM.2.1.0.B1030.2019_11_12 */
  /* __VERSION__ AMD Clang 10.0.0 (CLANG: AOCC_2.2.0-Build#93 2020_06_25) */
#endif
  
  return ierr;
}<|MERGE_RESOLUTION|>--- conflicted
+++ resolved
@@ -109,12 +109,7 @@
   compiler->major = __GNUC__;
   compiler->minor = __GNUC_MINOR__;
   compiler->patchlevel = __GNUC_PATCHLEVEL__;
-<<<<<<< HEAD
-  strncpy(compiler->version, __VERSION__, 1+strnlen(__VERSION__, BUFSIZ-1));
-=======
-  strncpy(compiler->version, __VERSION__,
-	  BUFSIZ - strnlen(__VERSION__, BUFSIZ-1) - 1);
->>>>>>> ab1cbf44
+  strncpy(compiler->version, __VERSION__, 1 + strnlen(__VERSION__, BUFSIZ-1));
   sprintf(compiler->name, "%s", "Gnu");
   ierr = 0;
 
