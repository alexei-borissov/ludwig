--- conflicted
+++ resolved
@@ -271,17 +271,10 @@
     for (int i = 0; i < 3; i++) {
       elQ[i][2]=elev3[i];
     }
-<<<<<<< HEAD
-    /*Constructing A matrix*/
-    matrix_product(elQ,elL,elAp);
-    matrix_transpose(elQ,elQT);
-    matrix_product(elAp,elQT,elA);
-=======
     /*Constructing A matrix*//*Note type castings*/
     matrix_product((const double (*)[])elQ,(const double (*)[])elL,elAp);
     matrix_transpose((const double (*)[])elQ,elQT);
     matrix_product((const double (*)[])elAp,(const double (*)[])elQT,elA);
->>>>>>> 222390bd
     /*Evaluating quadratic equation*/
     lhs = elA[0][0]*rsep[X]*rsep[X]
 	+ elA[1][1]*rsep[Y]*rsep[Y]
@@ -357,11 +350,7 @@
 
 	for (; pc; pc = pc->next) {
 
-<<<<<<< HEAD
 	  if (pc->s.bc != COLLOID_BC_BBL) continue;
-=======
-	  if (pc->s.bc != COLLOID_BC_BBL) continue; 
->>>>>>> 222390bd
 
 	  pc->sumw   = 0.0;
 	  for (ia = 0; ia < 3; ia++) {
@@ -1797,11 +1786,7 @@
   double denom, term1, term2;
   double elrho[3];
   double diff1,diff2,gridin[3],elzin,dr[3];
-<<<<<<< HEAD
-
-=======
- 
->>>>>>> 222390bd
+
   elabc=pc->s.elabc;
   elc=sqrt(elabc[0]*elabc[0]-elabc[1]*elabc[1]);
   ele=elc/elabc[0];
@@ -1810,11 +1795,7 @@
   elz=dot_product(posvector,elbz);
   for(int ia=0; ia<3; ia++) {elrho[ia]=posvector[ia]-elz*elbz[ia];}
   elr = modulus(elrho);
-<<<<<<< HEAD
   rmod = 0.0;
-=======
-  rmod = 0.0; 
->>>>>>> 222390bd
   if (elr != 0.0) rmod = 1.0/elr;
   for(int ia=0; ia<3; ia++) {elrho[ia]=elrho[ia]*rmod;}
   ela2=ela*ela;
@@ -1827,11 +1808,7 @@
   /*for the neighbouring grid point inside*/
   if(diff1<0.0){
     elr = modulus(posvector);
-<<<<<<< HEAD
     rmod = 0.0;
-=======
-    rmod = 0.0; 
->>>>>>> 222390bd
     if (elr != 0.0) rmod = 1.0/elr;
     for(int ia=0; ia<3; ia++) {dr[ia]=posvector[ia]*rmod;}
     for(int ia = 0; ia < 3; ia++) {
@@ -1839,17 +1816,10 @@
       elzin=dot_product(gridin,elbz);
       elz2=elzin*elzin;
       diff1=ela2-elz2;
-<<<<<<< HEAD
     }
   /*diff1 is a more stringent criterion*/
     if(diff2<0.0) {diff2 = ela2-ele2*elz2;}
   }
-=======
-    }   
-  /*diff1 is a more stringent criterion*/
-    if(diff2<0.0) {diff2 = ela2-ele2*elz2;}
-  }   
->>>>>>> 222390bd
   denom=sqrt(diff2);
   term1=sqrt(diff1)/denom;
   term2=sqrt(1.0-ele*ele)*elz/denom;
@@ -1865,15 +1835,9 @@
 }
 
 /*****************************************************************************
-<<<<<<< HEAD
 *
 *  Ordering 3 numbers in the ascending order
 *  FIXME: please replace
-=======
-*  
-*  Ordering 3 numbers in the ascending order
-*
->>>>>>> 222390bd
 *****************************************************************************/
 
 int check_whether_sphere(colloid_t * pc) {
