/*****************************************************************************
 *
 * comms_gpu.c
 *
 * Specialised halo-exchange code for multi-GPU systems
 * These routines can provide a direct replacement for the
 * "traditional" comms routines in Ludwig
 * this source is orthogonal to the rest of Ludwig
 * and will only be used for benchmarking at the moment
 * 
 * Alan Gray
 * Kevin Stratford
 * 
 *****************************************************************************/


#include <stdio.h>
<<<<<<< HEAD


#include "pe.h" 
#include "model.h" 
#include "lb_model_s.h" 
=======
>>>>>>> b8810e9d
#include <time.h>
#include <sys/time.h>


#include "targetDP.h"
#include "runtime.h"
#include "model.h" 



#ifdef LB_DATA_SOA

__targetHost__ void init_comms_gpu(int N[3], int ndist);
__targetHost__ void finalise_comms_gpu();
__targetHost__ void halo_SoA(int nfields1, int nfields2, int packfield1, double * data_d);

#ifdef KEVIN_GPU
int halo_init_extra(void);
#endif

#include "pe.h"
#include "coords.h"





__targetConst__ int N_cd[3];

/* forward declarations of host routines internal to this module */
static void calculate_comms_data_sizes(void);
static void allocate_comms_memory_on_gpu(void);
static void free_comms_memory_on_gpu(void);




/* forward declarations of accelerator routines internal to this module */
__targetEntry__ static void pack_edge_gpu_d(int nfields1, int nfields2,
				       int nhalo, int nreduced,
					 int N[3],
					 double* fedgeLOW_d,
				       double* fedgeHIGH_d, 
					    double* f_d, int dirn);

__targetEntry__ static void unpack_halo_gpu_d(int nfields1, int nfields2,
					 int nhalo, int nreduced,
					   int N[3],
					   double* f_d, double* fhaloLOW_d,
					      double* fhaloHIGH_d, int dirn);


__targetEntry__ static void copy_field_partial_gpu_d(int nPerSite, int nhalo, int N[3],
						double* f_out, double* f_in, char *mask_d, int *packedindex_d, int packedsize, int inpack);

__targetHost__ __target__ static void get_coords_from_index_gpu_d(int *ii,int *jj,int *kk,
						   int index,int N[3]);
__targetHost__ __target__ static int get_linear_index_gpu_d(int ii,int jj,int kk,int N[3]);




/* /\* external pointers to data on host*\/ */
/* extern double * f_; */
/* extern double * ftmp; */
/* extern double * colloid_force_tmp; */
/* extern double * velocity_d; */

/* /\* external pointers to data on accelerator*\/ */
/* extern int * cv_d; */
/* extern int * N_d; */
/* extern double * f_d; */
/* extern double * ftmp_d; */

int *packedindex_d;
char *mask_d;
char *mask_;
char *mask_with_neighbours;


/* edge and halo buffers on accelerator */
static double * edgeXLOW_d;
static double * edgeXHIGH_d;
static double * edgeYLOW_d;
static double * edgeYHIGH_d;
static double * edgeZLOW_d;
static double * edgeZHIGH_d;
static double * haloXLOW_d;
static double * haloXHIGH_d;
static double * haloYLOW_d;
static double * haloYHIGH_d;
static double * haloZLOW_d;
static double * haloZHIGH_d;


/* edge and halo buffers on host */
static double * edgeXLOW;
static double * edgeXHIGH;
static double * edgeYLOW;
static double * edgeYHIGH;
static double * edgeZLOW;
static double * edgeZHIGH;
static double * haloXLOW;
static double * haloXHIGH;
static double * haloYLOW;
static double * haloYHIGH;
static double * haloZLOW;
static double * haloZHIGH;




static int * packedindex;


/* data size variables */
static int nhalo;
static int nsites;
static int ndist;
static int nop;
static  int N[3];
static  int Nall[3];
static int npvel; /* number of velocity components when packed */
static int nhalodataX;
static int nhalodataY;
static int nhalodataZ;


#ifdef __NVCC__
/* handles for CUDA streams (for ovelapping)*/
static cudaStream_t streamX,streamY, streamZ, streamBULK;
#endif


static int reduced_halo=0;

/* constant memory symbols internal to this module */
__targetConst__ int cv_cd[NVEL][3];


double wtime(void) {
 
  struct timeval t1;
  gettimeofday(&t1, NULL);

  return (t1.tv_sec * 1000000 + t1.tv_usec)/1000000.;

}



/* get 3d coordinates from the index on the accelerator */

__targetHost__ __target__ static void get_coords_from_index_gpu_d(int *ii,int *jj,int *kk,int index,int N[3])

{
  
  int yfac = N[Z];
  int xfac = N[Y]*yfac;
  
  *ii = index/xfac;
  *jj = ((index-xfac*(*ii))/yfac);
  *kk = (index-(*ii)*xfac-(*jj)*yfac);

  return;

}

/* get linear index from 3d coordinates (device) */
 __targetHost__ __target__ static int get_linear_index_gpu_d(int ii,int jj,int kk,int N[3])

{
  
  int yfac = N[Z];
  int xfac = N[Y]*yfac;

  return ii*xfac + jj*yfac + kk;

}





/* get linear index from 3d coordinates (host) */
int get_linear_index(int ii,int jj,int kk,int N[3])

{
  
  int yfac = N[Z];
  int xfac = N[Y]*yfac;

  return ii*xfac + jj*yfac + kk;

}


#ifdef __NVCC__

cudaStream_t getXstream(){
  return streamX;
}

cudaStream_t getYstream(){
  return streamY;
}
cudaStream_t getZstream(){
  return streamZ;
}
cudaStream_t getBULKstream(){
  return streamBULK;
}
#endif




/* pack edges on the accelerator */
__targetEntry__ static void pack_edge_gpu_d(int nfields1, int nfields2,
				       int nhalo, int pack_field1,
					  int N[3],
					 double* edgeLOW_d,
				       double* edgeHIGH_d, 
					    double* f_d, int dirn)
{




  int Nall[3];
  Nall[X]=N_cd[X]+2*nhalo;
  Nall[Y]=N_cd[Y]+2*nhalo;
  Nall[Z]=N_cd[Z]+2*nhalo;
  int nsite = Nall[X]*Nall[Y]*Nall[Z];
 
  int Nedge[3];

  if (dirn == X){
    Nedge[X]=nhalo;
    Nedge[Y]=N_cd[Y];
    Nedge[Z]=N_cd[Z];
  }
  else if (dirn == Y){
    Nedge[X]=Nall[X];
    Nedge[Y]=nhalo;
    Nedge[Z]=N_cd[Z];
  }
  else if (dirn == Z){
    Nedge[X]=Nall[X];
    Nedge[Y]=Nall[Y];
    Nedge[Z]=nhalo;
  }

 
  int npackedsite = Nedge[X]*Nedge[Y]*Nedge[Z];


  int threadIndex;
#ifdef __NVCC__
  threadIndex = blockIdx.x*blockDim.x+threadIdx.x;
  if (threadIndex < npackedsite)
#else
#pragma omp parallel for
  for(threadIndex=0;threadIndex<npackedsite;threadIndex++)
#endif
    {

      /* variables to determine how vel packing is done from cv array */
      int ud=-1; /* up or down */
      int pn=-1; /* positive 1 or negative 1 factor */



      int p,m, index,ii,jj,kk;
      int packed_index,packedp;


      packed_index = threadIndex;
      
      get_coords_from_index_gpu_d(&ii,&jj,&kk,threadIndex,Nedge);
      
      /* LOW EDGE */
      if (dirn == X){
	index = get_linear_index_gpu_d(ii+nhalo,jj+nhalo,kk+nhalo,Nall);
      }
      else if (dirn == Y){
	index = get_linear_index_gpu_d(ii,jj+nhalo,kk+nhalo,Nall);
      }
      else if (dirn == Z){
	index = get_linear_index_gpu_d(ii,jj,kk+nhalo,Nall);
      }
 
      /* copy data to packed structure */
      packedp=0;
      for (p = 0; p < nfields1; p++) {
	if (cv_cd[p][dirn] == ud || !pack_field1)
	  {
	    for (m = 0; m < nfields2; m++) {
	      edgeLOW_d[nfields2*npackedsite*packedp+m*npackedsite
	      	  +packed_index]
	      	= f_d[LB_ADDR(nsite, nfields2, nfields1, index, m, p)];
	    }
	    packedp++;
	  }
      }
      
  
      /* HIGH EDGE */
      if (dirn == X){
	index = get_linear_index_gpu_d(Nall[X]-2*nhalo+ii,jj+nhalo,kk+nhalo,Nall);
      }
      else if (dirn == Y){
        index = get_linear_index_gpu_d(ii,Nall[Y]-2*nhalo+jj,kk+nhalo,Nall);
      }
      else if (dirn == Z){
	index = get_linear_index_gpu_d(ii,jj,Nall[Z]-2*nhalo+kk,Nall);
      }

      /* copy data to packed structure */
      packedp=0;
      for (p = 0; p < nfields1; p++) {
	if (cv_cd[p][dirn] == ud*pn || !pack_field1 )
	  {
	    for (m = 0; m < nfields2; m++) {
	      
	      edgeHIGH_d[nfields2*npackedsite*packedp+m*npackedsite
			   +packed_index]
		= f_d[LB_ADDR(nsite, nfields2, nfields1, index, m, p)];
	      
	    }
	    packedp++;
	  }
      }
    }
  
  
}



/* unpack halos on the accelerator */
__targetEntry__ static void unpack_halo_gpu_d(int nfields1, int nfields2,
					 int nhalo, int pack_field1,
					   int N[3],
					   double* f_d, double* haloLOW_d,
					      double* haloHIGH_d, int dirn_save)
{

 
  int Nall[3];
  Nall[X]=N_cd[X]+2*nhalo;
  Nall[Y]=N_cd[Y]+2*nhalo;
  Nall[Z]=N_cd[Z]+2*nhalo;
  int nsite = Nall[X]*Nall[Y]*Nall[Z];
 
  int Nedge[3];

  if (dirn_save == X){
    Nedge[X]=nhalo;
    Nedge[Y]=N_cd[Y];
    Nedge[Z]=N_cd[Z];
  }
  else if (dirn_save == Y){
    Nedge[X]=Nall[X];
    Nedge[Y]=nhalo;
    Nedge[Z]=N_cd[Z];
  }
  else if (dirn_save == Z){
    Nedge[X]=Nall[X];
    Nedge[Y]=Nall[Y];
    Nedge[Z]=nhalo;
  }


 
  int npackedsite = Nedge[X]*Nedge[Y]*Nedge[Z];
  

  int threadIndex;
#ifdef __NVCC__
  threadIndex = blockIdx.x*blockDim.x+threadIdx.x;
  if (threadIndex < npackedsite)
#else
#pragma omp parallel for
    for(threadIndex=0;threadIndex<npackedsite;threadIndex++)
#endif
    {

  int dirn=dirn_save;



  int p,m, index,ii,jj,kk;
  int packed_index, packedp;


 /* variables to determine how vel packing is done from cv array */
  int ud=1; /* up or down */
  int pn=-1; /* positive 1 or negative 1 factor */

      
      packed_index = threadIndex;
      
      get_coords_from_index_gpu_d(&ii,&jj,&kk,threadIndex,Nedge);

      /* LOW HALO */
      if (dirn_save == X){
	index = get_linear_index_gpu_d(ii,jj+nhalo,kk+nhalo,Nall);
      }
      else if (dirn_save == Y){
	index = get_linear_index_gpu_d(ii,jj,kk+nhalo,Nall);
      }
      else if (dirn_save == Z){
	index = get_linear_index_gpu_d(ii,jj,kk,Nall);
      }


      if (dirn_save==Y || dirn_save==Z){
	/* correct for diagonal data that was packed by X packing subroutine */
	if (ii < nhalo) 
	  { 
	    dirn = X;
	    ud=1;
	    pn=1;
	  }
	if (ii >= Nall[X]-nhalo)
	  { 
	    dirn = X;
	    ud=-1;
	    pn=1;
	  }
      }

      if (dirn_save==Z){
	/* correct for diagonal data that was packed by Y packing subroutine */
	if (jj < nhalo)
	  { 
	    dirn = Y;
	    ud=1;
	    pn=1;
	  }
	
	if (jj >= Nall[Y]-nhalo)
	  { 
	    dirn = Y;
	    ud=-1;
	    pn=1;
	  }
      }


      
      
      /* copy packed structure data to original array */
      packedp=0;
      for (p = 0; p < nfields1; p++) {
	if (cv_cd[p][dirn] == ud || !pack_field1)
	  {
	    for (m = 0; m < nfields2; m++) {
	  
	      f_d[LB_ADDR(nsite, nfields2, nfields1, index, m, p)] =
	      haloLOW_d[nfields2*npackedsite*packedp+m*npackedsite
	      	   +packed_index];

	    }
	    packedp++;
	  }
      }
           
      /* HIGH HALO */
      if (dirn_save == X){
	index = get_linear_index_gpu_d(Nall[X]-nhalo+ii,jj+nhalo,kk+nhalo,Nall);
      }
      else if (dirn_save == Y){
	index = get_linear_index_gpu_d(ii,Nall[Y]-nhalo+jj,kk+nhalo,Nall);	
      }
      else if (dirn_save == Z){
	index = get_linear_index_gpu_d(ii,jj,Nall[Z]-nhalo+kk,Nall);
      }


      /* copy packed structure data to original array */
      packedp=0;
      for (p = 0; p < nfields1; p++) {
	if (cv_cd[p][dirn] == ud*pn || !pack_field1 )
	  {
	    for (m = 0; m < nfields2; m++) {
	      

	       f_d[LB_ADDR(nsite, nfields2, nfields1, index, m, p)] =
	      haloHIGH_d[nfields2*npackedsite*packedp+m*npackedsite
	       +packed_index];
	      
	    }
	    packedp++;
	  }
      }


    }
  
}



void halo_SoA(int nfields1, int nfields2, int packablefield1, double * data_d)
{



  
  int pack_field1=packablefield1*reduced_halo;
  int nfields1packed;

  
  if (packablefield1){
    /* calculate number of velocity components when packed */
    int p;
    nfields1packed=0;
    for (p=0; p<NVEL; p++)
      {
	if (cv[p][0] == 1 || !reduced_halo) nfields1packed++; 
      }
  }
  else{
    nfields1packed=nfields1;
  }

  int NedgeX[3], NedgeY[3], NedgeZ[3];

  int ii,jj,kk,m,index_source,index_target;

  int nblocks;

  const int tagf = 903;
  const int tagb = 904;
  
  MPI_Request request[4];
  MPI_Status status[4];
  MPI_Comm comm = cart_comm();


  /* the sizes of the packed structures */
  NedgeX[X]=nhalo;
  NedgeX[Y]=N[Y];
  NedgeX[Z]=N[Z];

  NedgeY[X]=Nall[X];
  NedgeY[Y]=nhalo;
  NedgeY[Z]=N[Z];

  NedgeZ[X]=Nall[X];
  NedgeZ[Y]=Nall[Y];
  NedgeZ[Z]=nhalo;

  int npackedsiteX=NedgeX[X]*NedgeX[Y]*NedgeX[Z];
  int npackedsiteY=NedgeY[X]*NedgeY[Y]*NedgeY[Z];
  int npackedsiteZ=NedgeZ[X]*NedgeZ[Y]*NedgeZ[Z];



  /* the below code is structured to overlap packing, CPU-GPU comms and MPI
   as and where possible */

 /* pack X edges on accelerator */
#ifdef __NVCC__
 nblocks=(nhalo*N[Y]*N[Z]+DEFAULT_TPB-1)/DEFAULT_TPB;
 pack_edge_gpu_d<<<nblocks,DEFAULT_TPB,0,streamX>>>(nfields1,nfields2,nhalo,
						pack_field1, N_cd,edgeXLOW_d,
						    edgeXHIGH_d,data_d,X);
#else
 pack_edge_gpu_d (nfields1,nfields2,nhalo,
		 pack_field1, N_cd,edgeXLOW_d,
		 edgeXHIGH_d,data_d,X);
#endif

 /* pack Y edges on accelerator */
#ifdef __NVCC__
  nblocks=(Nall[X]*nhalo*N[Z]+DEFAULT_TPB-1)/DEFAULT_TPB;
  pack_edge_gpu_d<<<nblocks,DEFAULT_TPB,0,streamY>>>(nfields1,nfields2,nhalo,
						pack_field1, N_cd,edgeYLOW_d,
						     edgeYHIGH_d,data_d,Y);
#else
  pack_edge_gpu_d(nfields1,nfields2,nhalo,
		  pack_field1, N_cd,edgeYLOW_d,
		  edgeYHIGH_d,data_d,Y);
#endif

 /* pack Z edges on accelerator */
#ifdef __NVCC__
    nblocks=(Nall[X]*Nall[Y]*nhalo+DEFAULT_TPB-1)/DEFAULT_TPB;
  pack_edge_gpu_d<<<nblocks,DEFAULT_TPB,0,streamZ>>>(nfields1,nfields2,nhalo,
  						pack_field1, N_cd,edgeZLOW_d,
						     edgeZHIGH_d,data_d,Z);
#else
  pack_edge_gpu_d(nfields1,nfields2,nhalo,
    pack_field1, N_cd,edgeZLOW_d,
		  edgeZHIGH_d,data_d,Z);
#endif

  nhalodataX = N[Y] * N[Z] * nhalo * nfields1packed*nfields2;
  nhalodataY = Nall[X] * N[Z] * nhalo * nfields1packed*nfields2;
  nhalodataZ = Nall[X] * Nall[Y] * nhalo * nfields1packed*nfields2;




#ifdef __NVCC__
  /* get X low edges */
  cudaMemcpyAsync(edgeXLOW, edgeXLOW_d, nhalodataX*sizeof(double),
		  cudaMemcpyDeviceToHost,streamX);
 /* get X high edges */
  cudaMemcpyAsync(edgeXHIGH, edgeXHIGH_d, nhalodataX*sizeof(double),
		  cudaMemcpyDeviceToHost,streamX);

#else
  /* get X low edges */
  //memcpy(edgeXLOW, edgeXLOW_d, nhalodataX*sizeof(double));

 
 /* get X high edges */
  //memcpy(edgeXHIGH, edgeXHIGH_d, nhalodataX*sizeof(double));
#endif


#ifndef OVERLAP

#ifdef __NVCC__
  cudaStreamSynchronize(streamX);
#endif

#endif


#ifdef __NVCC__
 /* get Y low edges */
  cudaMemcpyAsync(edgeYLOW, edgeYLOW_d, nhalodataY*sizeof(double),
		  cudaMemcpyDeviceToHost,streamY);
 /* get Y high edges */
  cudaMemcpyAsync(edgeYHIGH, edgeYHIGH_d, nhalodataY*sizeof(double),
		  cudaMemcpyDeviceToHost,streamY);
#else
 /* get Y low edges */
  //memcpy(edgeYLOW, edgeYLOW_d, nhalodataY*sizeof(double));
 /* get Y high edges */
  //memcpy(edgeYHIGH, edgeYHIGH_d, nhalodataY*sizeof(double));
#endif

#ifndef OVERLAP

#ifdef __NVCC__
  cudaStreamSynchronize(streamY);
#endif

#endif

#ifdef __NVCC__
  /* get Z low edges */
  cudaMemcpyAsync(edgeZLOW, edgeZLOW_d, nhalodataZ*sizeof(double),
		  cudaMemcpyDeviceToHost,streamZ);
  /* get Z high edges */
  cudaMemcpyAsync(edgeZHIGH, edgeZHIGH_d, nhalodataZ*sizeof(double),
		  cudaMemcpyDeviceToHost,streamZ);
#else
  /* get Z low edges */
  //memcpy(edgeZLOW, edgeZLOW_d, nhalodataZ*sizeof(double));
  /* get Z high edges */
  //memcpy(edgeZHIGH, edgeZHIGH_d, nhalodataZ*sizeof(double));
#endif



#ifndef OVERLAP
#ifdef __NVCC__
  cudaStreamSynchronize(streamZ);
#endif
#endif

 /* wait for X data from accelerator*/
#ifdef __NVCC__
  cudaStreamSynchronize(streamX);
#endif

   if (cart_size(X) == 1) {
     /* x up */
     memcpy(haloXLOW,edgeXHIGH,nhalodataX*sizeof(double));
     
     /* x down */
     memcpy(haloXHIGH,edgeXLOW,nhalodataX*sizeof(double));
     
      }
  else
    {
      /* initiate transfers */
      MPI_Irecv(haloXLOW, nhalodataX, MPI_DOUBLE,
	      cart_neighb(BACKWARD,X), tagf, comm, &request[0]);
      MPI_Irecv(haloXHIGH, nhalodataX, MPI_DOUBLE,
	      cart_neighb(FORWARD,X), tagb, comm, &request[1]);
      MPI_Isend(edgeXHIGH, nhalodataX, MPI_DOUBLE,
	      cart_neighb(FORWARD,X), tagf, comm, &request[2]);
      MPI_Isend(edgeXLOW,  nhalodataX, MPI_DOUBLE,
	      cart_neighb(BACKWARD,X), tagb, comm, &request[3]);
     }


 /* wait for X halo swaps to finish */
   if (cart_size(X) > 1)       MPI_Waitall(4, request, status);

#ifdef __NVCC__
 /* put X halos back on device, and unpack */
  cudaMemcpyAsync(haloXLOW_d, haloXLOW, nhalodataX*sizeof(double),
		  cudaMemcpyHostToDevice,streamX);
  cudaMemcpyAsync(haloXHIGH_d, haloXHIGH, nhalodataX*sizeof(double),
		  cudaMemcpyHostToDevice,streamX);
#else
 /* put X halos back on device, and unpack */
  //memcpy(haloXLOW_d, haloXLOW, nhalodataX*sizeof(double));
  //memcpy(haloXHIGH_d, haloXHIGH, nhalodataX*sizeof(double));
#endif


#ifdef __NVCC__
  nblocks=(nhalo*N[Y]*N[Z]+DEFAULT_TPB-1)/DEFAULT_TPB;
     unpack_halo_gpu_d<<<nblocks,DEFAULT_TPB,0,streamX>>>(nfields1,nfields2,
     							  nhalo,
     							  pack_field1, N_cd,
     							  data_d,haloXLOW_d,
     							  haloXHIGH_d,X);
#else
     unpack_halo_gpu_d(nfields1,nfields2,
		       nhalo,
		       pack_field1, N_cd,
		       data_d,haloXLOW_d,
		       haloXHIGH_d,X);
#endif



#ifndef OVERLAP
#ifdef __NVCC__
  cudaStreamSynchronize(streamX);
#endif
#endif

  /* wait for Y data from accelerator*/
#ifdef __NVCC__
  cudaStreamSynchronize(streamY);
#endif

  /* fill in corners of Y edge data  */

  for (m=0;m<(nfields1packed*nfields2);m++)
    {
      
      
      for (ii = 0; ii < nhalo; ii++) {
	for (jj = 0; jj < nhalo; jj++) {
	  for (kk = 0; kk < N[Z]; kk++) {
	    
	    //printf("BB %1.16e\n",)
	    
	    /* xlow part of ylow */
	    index_source = get_linear_index(ii,jj,kk,NedgeX);
	    index_target = get_linear_index(ii,jj,kk,NedgeY);
	    
	    edgeYLOW[npackedsiteY*m+index_target] =
	      haloXLOW[npackedsiteX*m+index_source];
	    
	    /* xlow part of yhigh */
	    index_source = get_linear_index(ii,NedgeX[Y]-nhalo+jj,kk,NedgeX);
	    index_target = get_linear_index(ii,jj,kk,NedgeY);
	    
	    edgeYHIGH[npackedsiteY*m+index_target] =
	      haloXLOW[npackedsiteX*m+index_source];
	    
	    
	    /* get high X data */
	    
	    /* xhigh part of ylow */
	    index_source = get_linear_index(ii,jj,kk,NedgeX);
	    index_target = get_linear_index(NedgeY[X]-nhalo+ii,jj,kk,NedgeY);
	    
	    edgeYLOW[npackedsiteY*m+index_target] =
	      haloXHIGH[npackedsiteX*m+index_source];
	    
	    /* xhigh part of yhigh */
	    
	    index_source = get_linear_index(ii,NedgeX[Y]-nhalo+jj,kk,NedgeX);			index_target = get_linear_index(NedgeY[X]-nhalo+ii,jj,kk,NedgeY);
	    
	    edgeYHIGH[npackedsiteY*m+index_target] =
	      haloXHIGH[npackedsiteX*m+index_source];
	    
	    
	    
	  }
	}
	
      }
    }
  
  /* The y-direction (XZ plane) */
   if (cart_size(Y) == 1) {
  /* y up */
  memcpy(haloYLOW,edgeYHIGH,nhalodataY*sizeof(double));
  
  /* y down */
  memcpy(haloYHIGH,edgeYLOW,nhalodataY*sizeof(double));
  
      }
  else
    {
      /* initiate transfers */
      MPI_Irecv(haloYLOW, nhalodataY, MPI_DOUBLE,
	      cart_neighb(BACKWARD,Y), tagf, comm, &request[0]);
      MPI_Irecv(haloYHIGH, nhalodataY, MPI_DOUBLE,
	      cart_neighb(FORWARD,Y), tagb, comm, &request[1]);
      MPI_Isend(edgeYHIGH, nhalodataY, MPI_DOUBLE,
	      cart_neighb(FORWARD,Y), tagf, comm, &request[2]);
      MPI_Isend(edgeYLOW,  nhalodataY, MPI_DOUBLE,
	      cart_neighb(BACKWARD,Y), tagb, comm, &request[3]);
    }


 /* wait for Y halo swaps to finish */
    if (cart_size(Y) > 1)       MPI_Waitall(4, request, status);


#ifdef __NVCC__
 /* put Y halos back on device, and unpack */
  cudaMemcpyAsync(haloYLOW_d, haloYLOW, nhalodataY*sizeof(double),
		  cudaMemcpyHostToDevice,streamY);
  cudaMemcpyAsync(haloYHIGH_d, haloYHIGH, nhalodataY*sizeof(double),
		  cudaMemcpyHostToDevice,streamY);
#else
 /* put Y halos back on device, and unpack */
  //memcpy(haloYLOW_d, haloYLOW, nhalodataY*sizeof(double));
  //memcpy(haloYHIGH_d, haloYHIGH, nhalodataY*sizeof(double));
#endif



#ifdef __NVCC__
  nblocks=(Nall[X]*nhalo*N[Z]+DEFAULT_TPB-1)/DEFAULT_TPB;
    unpack_halo_gpu_d<<<nblocks,DEFAULT_TPB,0,streamY>>>(nfields1,nfields2,nhalo,
  						  pack_field1, N_cd,data_d,haloYLOW_d,
  							 haloYHIGH_d,Y);
#else
    unpack_halo_gpu_d(nfields1,nfields2,nhalo,
    pack_field1, N_cd,data_d,haloYLOW_d,
    		      haloYHIGH_d,Y);
#endif


#ifndef OVERLAP
#ifdef __NVCC__
  cudaStreamSynchronize(streamY);
#endif
#endif

 
  /* wait for Z data from accelerator*/
#ifdef __NVCC__
  cudaStreamSynchronize(streamZ);
#endif

  /* fill in corners of Z edge data: from Xhalo  */

    
  for (m=0;m<(nfields1packed*nfields2);m++)
    {
      
      for (ii = 0; ii < nhalo; ii++) {
	for (jj = 0; jj < N[Y]; jj++) {
	  for (kk = 0; kk < nhalo; kk++) {
	    
	    
	    
	    /* xlow part of zlow */
	    index_source = get_linear_index(ii,jj,kk,NedgeX);
	    index_target = get_linear_index(ii,jj+nhalo,kk,NedgeZ);
	    
	    edgeZLOW[npackedsiteZ*m+index_target] =
	      haloXLOW[npackedsiteX*m+index_source];
	    
	    
	    /* xlow part of zhigh */
	    index_source = get_linear_index(ii,jj,NedgeX[Z]-nhalo+kk,NedgeX);
	    index_target = get_linear_index(ii,jj+nhalo,kk,NedgeZ);
	    
	    edgeZHIGH[npackedsiteZ*m+index_target] =
	      haloXLOW[npackedsiteX*m+index_source];
	    
	    
	    
	    /* xhigh part of zlow */
	    index_source = get_linear_index(ii,jj,kk,NedgeX);
	    index_target = get_linear_index(NedgeZ[X]-nhalo+ii,jj+nhalo,kk,
					    NedgeZ);
	    
	    edgeZLOW[npackedsiteZ*m+index_target] =
	      haloXHIGH[npackedsiteX*m+index_source];
	    
	    
	    /* xhigh part of zhigh */
	    index_source = get_linear_index(ii,jj,NedgeX[Z]-nhalo+kk,NedgeX);
	    index_target = get_linear_index(NedgeZ[X]-nhalo+ii,jj+nhalo,kk,
					    NedgeZ);
	    
	    edgeZHIGH[npackedsiteZ*m+index_target] =
	      haloXHIGH[npackedsiteX*m+index_source];
	    
	    
	  }
	}
	
	
      }
    }
  
  /* fill in corners of Z edge data: from Yhalo  */
  
  for (m=0;m<(nfields1packed*nfields2);m++)
    {
      
      
      
      for (ii = 0; ii < Nall[X]; ii++) {
	for (jj = 0; jj < nhalo; jj++) {
	  for (kk = 0; kk < nhalo; kk++) {
	    
	    
	    
	    /* ylow part of zlow */
	    index_source = get_linear_index(ii,jj,kk,NedgeY);
	    index_target = get_linear_index(ii,jj,kk,NedgeZ);
	    
	    edgeZLOW[npackedsiteZ*m+index_target] =
	      haloYLOW[npackedsiteY*m+index_source];
	    
	    
	    /* ylow part of zhigh */
	    index_source = get_linear_index(ii,jj,NedgeY[Z]-nhalo+kk,NedgeY);
	    index_target = get_linear_index(ii,jj,kk,NedgeZ);
	    
	    edgeZHIGH[npackedsiteZ*m+index_target] =
	      haloYLOW[npackedsiteY*m+index_source];
	    
	    
	    
	    /* yhigh part of zlow */
	    index_source = get_linear_index(ii,jj,kk,NedgeY);
	    index_target = get_linear_index(ii,NedgeZ[Y]-nhalo+jj,kk,NedgeZ);
	    
	    edgeZLOW[npackedsiteZ*m+index_target] =
	      haloYHIGH[npackedsiteY*m+index_source];
	    
	    
	    /* yhigh part of zhigh */
	    
	    index_source = get_linear_index(ii,jj,NedgeY[Z]-nhalo+kk,NedgeY);
	    index_target = get_linear_index(ii,NedgeZ[Y]-nhalo+jj,kk,NedgeZ);
	    
	    edgeZHIGH[npackedsiteZ*m+index_target] =
	      haloYHIGH[npackedsiteY*m+index_source];
	    
	    
	  }
	}
	
      }
    }
  
  /* The z-direction (xy plane) */
   if (cart_size(Z) == 1) {
  /* z up */
  memcpy(haloZLOW,edgeZHIGH,nhalodataZ*sizeof(double));

  /* z down */
  memcpy(haloZHIGH,edgeZLOW,nhalodataZ*sizeof(double));
      }
  else
    {
      MPI_Irecv(haloZLOW, nhalodataZ, MPI_DOUBLE,
	      cart_neighb(BACKWARD,Z), tagf, comm, &request[0]);
      MPI_Irecv(haloZHIGH, nhalodataZ, MPI_DOUBLE,
	      cart_neighb(FORWARD,Z), tagb, comm, &request[1]);
      MPI_Isend(edgeZHIGH, nhalodataZ, MPI_DOUBLE,
	      cart_neighb(FORWARD,Z), tagf, comm, &request[2]);
      MPI_Isend(edgeZLOW,  nhalodataZ, MPI_DOUBLE,
	      cart_neighb(BACKWARD,Z), tagb, comm, &request[3]);
      MPI_Waitall(4, request, status);

    }

#ifdef __NVCC__
 /* put Z halos back on device and unpack*/
  cudaMemcpyAsync(haloZLOW_d, haloZLOW, nhalodataZ*sizeof(double),
		  cudaMemcpyHostToDevice,streamZ);
  cudaMemcpyAsync(haloZHIGH_d, haloZHIGH, nhalodataZ*sizeof(double),
		  cudaMemcpyHostToDevice,streamZ);
#else
 /* put Z halos back on device and unpack*/
  //memcpy(haloZLOW_d, haloZLOW, nhalodataZ*sizeof(double));
  //memcpy(haloZHIGH_d, haloZHIGH, nhalodataZ*sizeof(double));
#endif


#ifdef __NVCC__
    nblocks=(Nall[X]*Nall[Y]*nhalo+DEFAULT_TPB-1)/DEFAULT_TPB;
     unpack_halo_gpu_d<<<nblocks,DEFAULT_TPB,0,streamZ>>>(nfields1,nfields2,nhalo,
							  pack_field1, N_cd,data_d,haloZLOW_d,
							  haloZHIGH_d,Z);

#else
     unpack_halo_gpu_d(nfields1,nfields2,nhalo,
     			 pack_field1, N_cd,data_d,haloZLOW_d,
     		       haloZHIGH_d,Z);
#endif

  /* wait for all streams to complete */
#ifdef __NVCC__
  cudaStreamSynchronize(streamX);
  cudaStreamSynchronize(streamY);
  cudaStreamSynchronize(streamZ);
#endif

  return;
}





/* Allocate memory on accelerator */
static void allocate_comms_memory_on_gpu()
{

#ifdef __NVCC__
  
  cudaHostAlloc( (void **)&packedindex, nsites*sizeof(int), 
		 cudaHostAllocDefault);

  cudaHostAlloc( (void **)&mask_, nsites*sizeof(char), 
		 cudaHostAllocDefault);

  cudaHostAlloc( (void **)&mask_with_neighbours, nsites*sizeof(char), 
		 cudaHostAllocDefault);

  cudaHostAlloc( (void **)&edgeXLOW, nhalodataX*sizeof(double), 
		 cudaHostAllocDefault);
  cudaHostAlloc( (void **)&edgeXHIGH, nhalodataX*sizeof(double), 
		 cudaHostAllocDefault);
  cudaHostAlloc( (void **)&edgeYLOW, nhalodataY*sizeof(double), 
		 cudaHostAllocDefault);
  cudaHostAlloc( (void **)&edgeYHIGH, nhalodataY*sizeof(double), 
		 cudaHostAllocDefault);
  cudaHostAlloc( (void **)&edgeZLOW, nhalodataZ*sizeof(double), 
		 cudaHostAllocDefault);
  cudaHostAlloc( (void **)&edgeZHIGH, nhalodataZ*sizeof(double), 
		 cudaHostAllocDefault);


  cudaHostAlloc( (void **)&haloXLOW, nhalodataX*sizeof(double), 
		 cudaHostAllocDefault);
  cudaHostAlloc( (void **)&haloXHIGH, nhalodataX*sizeof(double), 
		 cudaHostAllocDefault);
  cudaHostAlloc( (void **)&haloYLOW, nhalodataY*sizeof(double), 
		 cudaHostAllocDefault);
  cudaHostAlloc( (void **)&haloYHIGH, nhalodataY*sizeof(double), 
		 cudaHostAllocDefault);
  cudaHostAlloc( (void **)&haloZLOW, nhalodataZ*sizeof(double), 
		 cudaHostAllocDefault);
  cudaHostAlloc( (void **)&haloZHIGH, nhalodataZ*sizeof(double), 
		 cudaHostAllocDefault);


#else


  packedindex= (int*) calloc( nsites,sizeof(int)); 
  mask_=(char*) calloc( nsites,sizeof(char));
  mask_with_neighbours= (char*) calloc(nsites,sizeof(char)); 
  edgeXLOW=(double*) calloc( nhalodataX,sizeof(double));
  edgeXHIGH=(double*) calloc( nhalodataX,sizeof(double)); 
  edgeYLOW=(double*) calloc(  nhalodataY,sizeof(double));
  edgeYHIGH=(double*) calloc(  nhalodataY,sizeof(double)); 
  edgeZLOW=(double*) calloc(  nhalodataZ,sizeof(double)); 
  edgeZHIGH=(double*) calloc( nhalodataZ,sizeof(double)); 
  haloXLOW=(double*) calloc( nhalodataX,sizeof(double));
  haloXHIGH=(double*) calloc(  nhalodataX,sizeof(double)); 
  haloYLOW=(double*) calloc( nhalodataY,sizeof(double)); 
  haloYHIGH=(double*) calloc( nhalodataY,sizeof(double)); 
  haloZLOW=(double*) calloc(  nhalodataZ,sizeof(double)); 
  haloZHIGH=(double*) calloc(  nhalodataZ,sizeof(double)); 


#endif


  
#ifdef __NVCC__
  cudaMalloc((void **) &edgeXLOW_d, nhalodataX*sizeof(double));
  cudaMalloc((void **) &edgeXHIGH_d, nhalodataX*sizeof(double));
  cudaMalloc((void **) &edgeYLOW_d, nhalodataY*sizeof(double));
  cudaMalloc((void **) &edgeYHIGH_d, nhalodataY*sizeof(double));
  cudaMalloc((void **) &edgeZLOW_d, nhalodataZ*sizeof(double));
  cudaMalloc((void **) &edgeZHIGH_d, nhalodataZ*sizeof(double));
  
  cudaMalloc((void **) &haloXLOW_d, nhalodataX*sizeof(double));
  cudaMalloc((void **) &haloXHIGH_d, nhalodataX*sizeof(double));
  cudaMalloc((void **) &haloYLOW_d, nhalodataY*sizeof(double));
  cudaMalloc((void **) &haloYHIGH_d, nhalodataY*sizeof(double));
  cudaMalloc((void **) &haloZLOW_d, nhalodataZ*sizeof(double));
  cudaMalloc((void **) &haloZHIGH_d, nhalodataZ*sizeof(double));

  cudaMalloc((void **) &mask_d, nsites*sizeof(char));
  cudaMalloc((void **) &packedindex_d, nsites*sizeof(int));

#else

  /* edgeXLOW_d=(double*) calloc(nhalodataX,sizeof(double)); */
  /* edgeXHIGH_d=(double*) calloc(nhalodataX,sizeof(double)); */
  /* edgeYLOW_d=(double*) calloc(nhalodataY,sizeof(double)); */
  /* edgeYHIGH_d=(double*) calloc(nhalodataY,sizeof(double)); */
  /* edgeZLOW_d=(double*) calloc(nhalodataZ,sizeof(double)); */
  /* edgeZHIGH_d=(double*) calloc(nhalodataZ,sizeof(double)); */
  
  /* haloXLOW_d=(double*) calloc(nhalodataX,sizeof(double)); */
  /* haloXHIGH_d=(double*) calloc(nhalodataX,sizeof(double)); */
  /* haloYLOW_d=(double*) calloc(nhalodataY,sizeof(double)); */
  /* haloYHIGH_d=(double*) calloc(nhalodataY,sizeof(double)); */
  /* haloZLOW_d=(double*) calloc(nhalodataZ,sizeof(double)); */
  /* haloZHIGH_d=(double*) calloc(nhalodataZ,sizeof(double)); */

  edgeXLOW_d=edgeXLOW;
  edgeXHIGH_d=edgeXHIGH;
  edgeYLOW_d=edgeYLOW;
  edgeYHIGH_d=edgeYHIGH;
  edgeZLOW_d=edgeZLOW;
  edgeZHIGH_d=edgeZHIGH;
  
  haloXLOW_d=haloXLOW;
  haloXHIGH_d=haloXHIGH;
  haloYLOW_d=haloYLOW;
  haloYHIGH_d=haloYHIGH;
  haloZLOW_d=haloZLOW;
  haloZHIGH_d=haloZHIGH;

  mask_d=(char*) calloc(nsites,sizeof(char));
  packedindex_d=(int*) calloc(nsites,sizeof(int));

#endif

  return;
}


/* Free memory on accelerator */
static void free_comms_memory_on_gpu()
{


#ifdef __NVCC__
  cudaFreeHost(packedindex);
  cudaFreeHost(mask_);
  cudaFreeHost(mask_with_neighbours);

  cudaFreeHost(edgeXLOW);
  cudaFreeHost(edgeXHIGH);
  cudaFreeHost(edgeYLOW);
  cudaFreeHost(edgeYHIGH);
  cudaFreeHost(edgeZLOW);
  cudaFreeHost(edgeZHIGH);

  cudaFreeHost(haloXLOW);
  cudaFreeHost(haloXHIGH);
  cudaFreeHost(haloYLOW);
  cudaFreeHost(haloYHIGH);
  cudaFreeHost(haloZLOW);
  cudaFreeHost(haloZHIGH);


  /* free memory on accelerator */

  cudaFree(mask_d);
  cudaFree(packedindex_d);

  cudaFree(edgeXLOW_d);
  cudaFree(edgeXHIGH_d);
  cudaFree(edgeYLOW_d);
  cudaFree(edgeYHIGH_d);
  cudaFree(edgeZLOW_d);
  cudaFree(edgeZHIGH_d);

  cudaFree(haloXLOW_d);
  cudaFree(haloXHIGH_d);
  cudaFree(haloYLOW_d);
  cudaFree(haloYHIGH_d);
  cudaFree(haloZLOW_d);
  cudaFree(haloZHIGH_d);

#else

  free(packedindex);
  free(mask_);
  free(mask_with_neighbours);

  /* free(edgeXLOW); */
  /* free(edgeXHIGH); */
  /* free(edgeYLOW); */
  /* free(edgeYHIGH); */
  /* free(edgeZLOW); */
  /* free(edgeZHIGH); */

  /* free(haloXLOW); */
  /* free(haloXHIGH); */
  /* free(haloYLOW); */
  /* free(haloYHIGH); */
  /* free(haloZLOW); */
  /* free(haloZHIGH); */


  /* free memory on accelerator */

  free(mask_d);
  free(packedindex_d);

  free(edgeXLOW_d);
  free(edgeXHIGH_d);
  free(edgeYLOW_d);
  free(edgeYHIGH_d);
  free(edgeZLOW_d);
  free(edgeZHIGH_d);

  free(haloXLOW_d);
  free(haloXHIGH_d);
  free(haloYLOW_d);
  free(haloYHIGH_d);
  free(haloZLOW_d);
  free(haloZHIGH_d);


#endif

}




/* Perform tasks necessary to initialise accelerator */
void init_comms_gpu(int Nin[3], int ndistin)
{

  ndist=ndistin;

  N[X]=Nin[X];N[Y]=Nin[Y];N[Z]=Nin[Z];
  calculate_comms_data_sizes();
  allocate_comms_memory_on_gpu();


  char string[FILENAME_MAX];

  RUN_get_string_parameter("reduced_halo", string, FILENAME_MAX);
  if (strcmp(string, "yes") == 0) reduced_halo = 1;
  
  /* create CUDA streams (for ovelapping)*/
#ifdef __NVCC__
  cudaStreamCreate(&streamX);
  cudaStreamCreate(&streamY);
  cudaStreamCreate(&streamZ);
  cudaStreamCreate(&streamBULK);
#endif

  copyConstToTarget(cv_cd, cv, NVEL*3*sizeof(int)); 
  copyConstToTarget(N_cd, N, 3*sizeof(int));
  
#ifdef KEVIN_GPU
  halo_init_extra();
#endif


}

void finalise_comms_gpu()
{
  free_comms_memory_on_gpu();

#ifdef __NVCC__
  cudaStreamDestroy(streamX);
  cudaStreamDestroy(streamY);
  cudaStreamDestroy(streamZ);
  cudaStreamDestroy(streamBULK);
#endif
}


/* calculate sizes of data - needed for memory copies to accelerator */
static void calculate_comms_data_sizes()
{
  coords_nlocal(N);  
  nhalo = coords_nhalo();  

  Nall[X]=N[X]+2*nhalo;
  Nall[Y]=N[Y]+2*nhalo;
  Nall[Z]=N[Z]+2*nhalo;

  nsites = Nall[X]*Nall[Y]*Nall[Z];

  

  /* calculate number of velocity components when packed */
  int p;
  npvel=0;
  for (p=0; p<NVEL; p++)
    {
      if (cv[p][0] == 1 || !reduced_halo) npvel++; 
    }

  int n1=ndist*npvel;

  if (n1 < 5) n1=5;

  nhalodataX = N[Y] * N[Z] * nhalo * n1;
  nhalodataY = Nall[X] * N[Z] * nhalo * n1;
  nhalodataZ = Nall[X] * Nall[Y] * nhalo * n1;

  return;
}




#ifdef __NVCC__


#ifdef KEVIN_GPU

typedef struct cuda_halo_s cuda_halo_t;

struct cuda_halo_s {
  int nhalo;                /* coords_nhalo() */
  int nswap;                /* Width of actual halo swap <= nhalo */
  int nsite;                /* total nsites[X]*nsites[Y]*nsites[Z] */
  int nfel;                 /* Field elements per site (double) */
  int nlocal[3];            /* local domain extent */
  int nsites[3];            /* ... including 2*coords_nhalo */
  int hext[3][3];           /* halo extents ... see below */
  int hsz[3];               /* halo size in lattice sites each direction */
  cuda_halo_t * d;          /* Device pointer for this host struct */
};

/* static cuda_halo_t host;*/
static cuda_halo_t * fhalo;
static cuda_halo_t * uhalo;
static cuda_halo_t * qhalo;

/* Edge and halo buffers */

static double * fxlo, * hxlo, * fxlo_d, * hxlo_d;
static double * fxhi, * hxhi, * fxhi_d, * hxhi_d;
static double * fylo, * hylo, * fylo_d, * hylo_d;
static double * fyhi, * hyhi, * fyhi_d, * hyhi_d;
static double * fzlo, * hzlo, * fzlo_d, * hzlo_d;
static double * fzhi, * hzhi, * fzhi_d, * hzhi_d;

int halo_swap_gpu(cuda_halo_t * halo, double * f_d);

__global__
static void halo_pack_gpu_d(cuda_halo_t * halo, int id,
                              double * flo_d,
                              double * fhi_d,
		              double * f_d);

__global__
static void halo_unpack_gpu_d(cuda_halo_t * halo, int id,
		              double * f_d,
                              double * hlo_d,
                              double * hhi_d);

/*****************************************************************************
 *
 *  halo_init_extra
 *
 *****************************************************************************/

int halo_init_extra(void) {

  int rank;
  unsigned int mflag = cudaHostAllocDefault;

  cuda_halo_t tmp;

  /* Template for distributions, which is used to allocate buffers;
   * assumed to be large enough for any halo transfer... */

  tmp.nhalo = coords_nhalo();
  tmp.nswap = 1;
  tmp.nfel = NVEL;
  coords_nlocal(tmp.nlocal);
  coords_nsite_local(tmp.nsites);
  tmp.nsite = tmp.nsites[X]*tmp.nsites[Y]*tmp.nsites[Z];

  /* Halo extents:  hext[X] = {1, nsites[Y], nsites[Z]}
                    hext[Y] = {nsites[X], 1, nsites[Z]}
                    hext[Z] = {nsites[X], nsites[Y], 1} */

  tmp.hext[X][X] = tmp.nswap;
  tmp.hext[X][Y] = tmp.nsites[Y];
  tmp.hext[X][Z] = tmp.nsites[Z];
  tmp.hext[Y][X] = tmp.nsites[X];
  tmp.hext[Y][Y] = tmp.nswap;
  tmp.hext[Y][Z] = tmp.nsites[Z];
  tmp.hext[Z][X] = tmp.nsites[X];
  tmp.hext[Z][Y] = tmp.nsites[Y];
  tmp.hext[Z][Z] = tmp.nswap;

  tmp.hsz[X] = tmp.nswap*tmp.hext[X][Y]*tmp.hext[X][Z];
  tmp.hsz[Y] = tmp.nswap*tmp.hext[Y][X]*tmp.hext[Y][Z];
  tmp.hsz[Z] = tmp.nswap*tmp.hext[Z][X]*tmp.hext[Z][Y];

  fhalo = (cuda_halo_t *) calloc(1, sizeof(cuda_halo_t));
  *fhalo = tmp;

  cudaMalloc((void **) &fhalo->d, sizeof(cuda_halo_t));
  cudaMemcpy(fhalo->d, fhalo, sizeof(cuda_halo_t), cudaMemcpyHostToDevice);

  /* Velocities */

  uhalo = (cuda_halo_t *) calloc(1, sizeof(cuda_halo_t));
  *uhalo = tmp;
  uhalo->nfel = 3;

  cudaMalloc((void **) &uhalo->d, sizeof(cuda_halo_t));
  cudaMemcpy(uhalo->d, uhalo, sizeof(cuda_halo_t), cudaMemcpyHostToDevice);

  /* Order parameter (here q) */

  qhalo = (cuda_halo_t *) calloc(1, sizeof(cuda_halo_t));
  *qhalo = tmp;
  qhalo->nswap = 2;
  qhalo->nfel = 5;

  qhalo->hext[X][X] = qhalo->nswap;
  qhalo->hext[Y][Y] = qhalo->nswap;
  qhalo->hext[Z][Z] = qhalo->nswap;

  qhalo->hsz[X] = qhalo->nswap*qhalo->hext[X][Y]*qhalo->hext[X][Z];
  qhalo->hsz[Y] = qhalo->nswap*qhalo->hext[Y][X]*qhalo->hext[Y][Z];
  qhalo->hsz[Z] = qhalo->nswap*qhalo->hext[Z][X]*qhalo->hext[Z][Y];

  cudaMalloc((void **) &qhalo->d, sizeof(cuda_halo_t));
  cudaMemcpy(qhalo->d, qhalo, sizeof(cuda_halo_t), cudaMemcpyHostToDevice);

  /* Host buffers, actual and halo regions */

  cudaHostAlloc((void **) &fxlo, tmp.hsz[X]*NVEL*sizeof(double), mflag);
  cudaHostAlloc((void **) &fxhi, tmp.hsz[X]*NVEL*sizeof(double), mflag);
  cudaHostAlloc((void **) &fylo, tmp.hsz[Y]*NVEL*sizeof(double), mflag);
  cudaHostAlloc((void **) &fyhi, tmp.hsz[Y]*NVEL*sizeof(double), mflag);
  cudaHostAlloc((void **) &fzlo, tmp.hsz[Z]*NVEL*sizeof(double), mflag);
  cudaHostAlloc((void **) &fzhi, tmp.hsz[Z]*NVEL*sizeof(double), mflag);

  cudaHostAlloc((void **) &hxlo, tmp.hsz[X]*NVEL*sizeof(double), mflag);
  cudaHostAlloc((void **) &hxhi, tmp.hsz[X]*NVEL*sizeof(double), mflag);
  cudaHostAlloc((void **) &hylo, tmp.hsz[Y]*NVEL*sizeof(double), mflag);
  cudaHostAlloc((void **) &hyhi, tmp.hsz[Y]*NVEL*sizeof(double), mflag);
  cudaHostAlloc((void **) &hzlo, tmp.hsz[Z]*NVEL*sizeof(double), mflag);
  cudaHostAlloc((void **) &hzhi, tmp.hsz[Z]*NVEL*sizeof(double), mflag);

  /* Device buffers */

  cudaMalloc((void **) &fxlo_d, tmp.hsz[X]*NVEL*sizeof(double));
  cudaMalloc((void **) &fxhi_d, tmp.hsz[X]*NVEL*sizeof(double));
  cudaMalloc((void **) &fylo_d, tmp.hsz[Y]*NVEL*sizeof(double));
  cudaMalloc((void **) &fyhi_d, tmp.hsz[Y]*NVEL*sizeof(double));
  cudaMalloc((void **) &fzlo_d, tmp.hsz[Z]*NVEL*sizeof(double));
  cudaMalloc((void **) &fzhi_d, tmp.hsz[Z]*NVEL*sizeof(double));

  cudaMalloc((void **) &hxlo_d, tmp.hsz[X]*NVEL*sizeof(double));
  cudaMalloc((void **) &hxhi_d, tmp.hsz[X]*NVEL*sizeof(double));
  cudaMalloc((void **) &hylo_d, tmp.hsz[Y]*NVEL*sizeof(double));
  cudaMalloc((void **) &hyhi_d, tmp.hsz[Y]*NVEL*sizeof(double));
  cudaMalloc((void **) &hzlo_d, tmp.hsz[Z]*NVEL*sizeof(double));
  cudaMalloc((void **) &hzhi_d, tmp.hsz[Z]*NVEL*sizeof(double));

  checkCUDAError("halo_init_extra malloc() failed\n");

  MPI_Comm_rank(MPI_COMM_WORLD, &rank);
  if (rank == 0) {
    printf("THREADS PER BLOCK %2d %2d %2d\n", DEFAULT_TPB_X, DEFAULT_TPB_Y,
           DEFAULT_TPB_Z);
  }

  return 0;
}

/*****************************************************************************
 *
 *  halo_swap_gpu
 *
 *****************************************************************************/

int dist_halo_gpu(double * f_d) {

  halo_swap_gpu(fhalo, f_d);

  return 0;
}

int u_halo_gpu(double * u_d) {

  halo_swap_gpu(uhalo, u_d);

  return 0;
}

int q_halo_gpu(double * phi) {

  halo_swap_gpu(qhalo, phi);

  return 0;
}

/*****************************************************************************
 *
 *  halo_swap_gpu
 *
 *  For halo type described by halo, with corresponding data f_d.
 *
 *   Note: I've tried to squeeze fixed overheads to a minimum;
 *   the sends and receives in each direction are finished in
 *   one go, as the sends are probably progressing the message
 *   (there appears to be no benefit defering the wait on the
 *   sends).
 *
 *****************************************************************************/

int halo_swap_gpu(cuda_halo_t * halo, double * f_d) {

  int ic, jc, kc;
  int ih, jh, kh;
  int ixlo, ixhi;
  int iylo, iyhi;
  int izlo, izhi;  
  int nblocks;
  int m, mc, p;
  int nd, nh;
  int hsz[3];

  MPI_Comm comm = cart_comm();

  MPI_Request req_x[4];
  MPI_Request req_y[4];
  MPI_Request req_z[4];
  MPI_Status  status[4];

  const int btagx = 639, btagy = 640, btagz = 641;
  const int ftagx = 642, ftagy = 643, ftagz = 644;

  /* This is just shorthand for local halo sizes */
  /* An offset nd is required if nswap < nhalo */

  hsz[X] = halo->hsz[X];
  hsz[Y] = halo->hsz[Y];
  hsz[Z] = halo->hsz[Z];
  nh = halo->nhalo;
  nd = nh - halo->nswap;

  /* POST ALL RELEVANT Irecv() ahead of time */

  for (p = 0; p < 4; p++) {
    req_x[p] = MPI_REQUEST_NULL;
    req_y[p] = MPI_REQUEST_NULL;
    req_z[p] = MPI_REQUEST_NULL;
  }

  if (cart_size(X) > 1) {
    MPI_Irecv(hxlo, hsz[X]*halo->nfel, MPI_DOUBLE,
	      cart_neighb(BACKWARD,X), ftagx, comm, req_x);
    MPI_Irecv(hxhi, hsz[X]*halo->nfel, MPI_DOUBLE,
	      cart_neighb(FORWARD,X), btagx, comm, req_x + 1);
  }

  if (cart_size(Y) > 1) {
    MPI_Irecv(hylo, hsz[Y]*halo->nfel, MPI_DOUBLE,
	      cart_neighb(BACKWARD,Y), ftagy, comm, req_y);
    MPI_Irecv(hyhi, hsz[Y]*halo->nfel, MPI_DOUBLE,
	      cart_neighb(FORWARD,Y), btagy, comm, req_y + 1);
  }

  if (cart_size(Z) > 1) {
    MPI_Irecv(hzlo, hsz[Z]*halo->nfel, MPI_DOUBLE,
	      cart_neighb(BACKWARD,Z), ftagz, comm, req_z);
    MPI_Irecv(hzhi, hsz[Z]*halo->nfel, MPI_DOUBLE,
	      cart_neighb(FORWARD,Z), btagz, comm, req_z + 1);
  }

  /* pack X edges on accelerator */
  /* pack Y edges on accelerator */
  /* pack Z edges on accelerator */

  nblocks = (hsz[X] + DEFAULT_TPB - 1) / DEFAULT_TPB;
  halo_pack_gpu_d<<<nblocks, DEFAULT_TPB, 0, streamX>>>
	(halo->d, X, fxlo_d, fxhi_d, f_d);

  cudaMemcpyAsync(fxlo, fxlo_d, hsz[X]*halo->nfel*sizeof(double),
		  cudaMemcpyDeviceToHost, streamX);
  cudaMemcpyAsync(fxhi, fxhi_d, hsz[X]*halo->nfel*sizeof(double),
		  cudaMemcpyDeviceToHost, streamX);

  nblocks = (hsz[Y] + DEFAULT_TPB - 1) / DEFAULT_TPB;
  halo_pack_gpu_d<<<nblocks, DEFAULT_TPB, 0, streamY>>>
	(halo->d, Y, fylo_d, fyhi_d, f_d);

  cudaMemcpyAsync(fylo, fylo_d, hsz[Y]*halo->nfel*sizeof(double),
		  cudaMemcpyDeviceToHost, streamY);
  cudaMemcpyAsync(fyhi, fyhi_d, hsz[Y]*halo->nfel*sizeof(double),
		  cudaMemcpyDeviceToHost, streamY);

  nblocks = (hsz[Z] + DEFAULT_TPB - 1) / DEFAULT_TPB;
  halo_pack_gpu_d<<<nblocks, DEFAULT_TPB, 0, streamZ>>>
	(halo->d, Z, fzlo_d, fzhi_d, f_d);

  cudaMemcpyAsync(fzlo, fzlo_d, hsz[Z]*halo->nfel*sizeof(double),
		  cudaMemcpyDeviceToHost, streamZ);
  cudaMemcpyAsync(fzhi, fzhi_d, hsz[Z]*halo->nfel*sizeof(double),
		  cudaMemcpyDeviceToHost, streamZ);


 /* Wait for X; copy or MPI recvs; put X halos back on device, and unpack */

  cudaStreamSynchronize(streamX);

  if (cart_size(X) == 1) {
    /* fxhi -> hxlo */
    memcpy(hxlo, fxhi, hsz[X]*halo->nfel*sizeof(double)); 
    cudaMemcpyAsync(hxlo_d, hxlo, hsz[X]*halo->nfel*sizeof(double),
		    cudaMemcpyHostToDevice, streamX);
    /* fxlo -> hxhi */
    memcpy(hxhi, fxlo, hsz[X]*halo->nfel*sizeof(double));
    cudaMemcpyAsync(hxhi_d, hxhi, hsz[X]*halo->nfel*sizeof(double),
		    cudaMemcpyHostToDevice, streamX);
  }
  else {
    MPI_Isend(fxhi, hsz[X]*halo->nfel, MPI_DOUBLE,
	      cart_neighb(FORWARD,X), ftagx, comm, req_x + 2);
    MPI_Isend(fxlo, hsz[X]*halo->nfel, MPI_DOUBLE,
	      cart_neighb(BACKWARD,X), btagx, comm, req_x + 3);

    for (m = 0; m < 4; m++) {
      MPI_Waitany(4, req_x, &mc, status);
      if (mc == 0) cudaMemcpyAsync(hxlo_d, hxlo,
	hsz[X]*halo->nfel*sizeof(double), cudaMemcpyHostToDevice, streamX);
      if (mc == 1) cudaMemcpyAsync(hxhi_d, hxhi,
	hsz[X]*halo->nfel*sizeof(double), cudaMemcpyHostToDevice, streamX);
    }
  }

  nblocks = (hsz[X] + DEFAULT_TPB - 1) / DEFAULT_TPB;
  halo_unpack_gpu_d<<<nblocks, DEFAULT_TPB, 0, streamX>>>
	(halo->d, X, f_d, hxlo_d, hxhi_d);

  /* Now wait for Y data to arrive from device */
  /* Fill in 4 corners of Y edge data from X halo */

  cudaStreamSynchronize(streamY);

  ih = halo->hext[Y][X] - nh;
  jh = halo->hext[X][Y] - nh - halo->nswap;

  for (ic = 0; ic < halo->nswap; ic++) {
    for (jc = 0; jc < halo->nswap; jc++) {
      for (kc = 0; kc < halo->nsites[Z]; kc++) {

        ixlo = get_linear_index(     ic, nh + jc, kc, halo->hext[X]);
        iylo = get_linear_index(nd + ic,      jc, kc, halo->hext[Y]);
        ixhi = get_linear_index(ih + ic,      jc, kc, halo->hext[Y]);
        iyhi = get_linear_index(ic,      jh + jc, kc, halo->hext[X]);

        for (p = 0; p < halo->nfel; p++) {
          fylo[hsz[Y]*p + iylo] = hxlo[hsz[X]*p + ixlo];
          fyhi[hsz[Y]*p + iylo] = hxlo[hsz[X]*p + iyhi];
          fylo[hsz[Y]*p + ixhi] = hxhi[hsz[X]*p + ixlo];
          fyhi[hsz[Y]*p + ixhi] = hxhi[hsz[X]*p + iyhi];
        }
      }
    }
  }


  /* Swap in Y, send data back to device and unpack */

  if (cart_size(Y) == 1) {
    /* fyhi -> hylo */
    memcpy(hylo, fyhi, hsz[Y]*halo->nfel*sizeof(double));
    cudaMemcpyAsync(hylo_d, hylo, hsz[Y]*halo->nfel*sizeof(double),
		  cudaMemcpyHostToDevice, streamY);
    /* fylo -> hyhi */
    memcpy(hyhi, fylo, hsz[Y]*halo->nfel*sizeof(double));
    cudaMemcpyAsync(hyhi_d, hyhi, hsz[Y]*halo->nfel*sizeof(double),
		  cudaMemcpyHostToDevice, streamY);
  }
  else {
    MPI_Isend(fyhi, hsz[Y]*halo->nfel, MPI_DOUBLE,
	      cart_neighb(FORWARD,Y), ftagy, comm, req_y + 2);
    MPI_Isend(fylo, hsz[Y]*halo->nfel, MPI_DOUBLE,
	      cart_neighb(BACKWARD,Y), btagy, comm, req_y + 3);

    for (m = 0; m < 4; m++) {
      MPI_Waitany(4, req_y, &mc, status);
      if (mc == 0) cudaMemcpyAsync(hylo_d, hylo,
	hsz[Y]*halo->nfel*sizeof(double), cudaMemcpyHostToDevice, streamY);
      if (mc == 1) cudaMemcpyAsync(hyhi_d, hyhi,
	hsz[Y]*halo->nfel*sizeof(double), cudaMemcpyHostToDevice, streamY);
    }
  }


  nblocks = (hsz[Y] + DEFAULT_TPB - 1) / DEFAULT_TPB;
  halo_unpack_gpu_d<<<nblocks, DEFAULT_TPB, 0, streamY>>>
	(halo->d, Y, f_d, hylo_d, hyhi_d);

  /* Wait for Z data from device */
  /* Fill in 4 corners of Z edge data from X halo  */

  cudaStreamSynchronize(streamZ);

  ih = halo->hext[Z][X] - nh;
  kh = halo->hext[X][Z] - nh - halo->nswap;

  for (ic = 0; ic < halo->nswap; ic++) {
    for (jc = 0; jc < halo->nsites[Y]; jc++) {
      for (kc = 0; kc < halo->nswap; kc++) {

        ixlo = get_linear_index(     ic, jc, nh + kc, halo->hext[X]);
        izlo = get_linear_index(nd + ic, jc,      kc, halo->hext[Z]);
        ixhi = get_linear_index(     ic, jc, kh + kc, halo->hext[X]);
        izhi = get_linear_index(ih + ic, jc,      kc, halo->hext[Z]);

        for (p = 0; p < halo->nfel; p++) {
          fzlo[hsz[Z]*p + izlo] = hxlo[hsz[X]*p + ixlo];
          fzhi[hsz[Z]*p + izlo] = hxlo[hsz[X]*p + ixhi];
          fzlo[hsz[Z]*p + izhi] = hxhi[hsz[X]*p + ixlo];
          fzhi[hsz[Z]*p + izhi] = hxhi[hsz[X]*p + ixhi];
        }
      }
    }
  }

  /* Fill in 4 strips in X of Z edge data: from Y halo  */

  jh = halo->hext[Z][Y] - nh;
  kh = halo->hext[Y][Z] - nh - halo->nswap;
  
  for (ic = 0; ic < halo->nsites[X]; ic++) {
    for (jc = 0; jc < halo->nswap; jc++) {
      for (kc = 0; kc < halo->nswap; kc++) {

        iylo = get_linear_index(ic,      jc, nh + kc, halo->hext[Y]);
        izlo = get_linear_index(ic, nd + jc,      kc, halo->hext[Z]);
        iyhi = get_linear_index(ic,      jc, kh + kc, halo->hext[Y]);
        izhi = get_linear_index(ic, jh + jc,      kc, halo->hext[Z]);

        for (p = 0; p < halo->nfel; p++) {
          fzlo[hsz[Z]*p + izlo] = hylo[hsz[Y]*p + iylo];
          fzhi[hsz[Z]*p + izlo] = hylo[hsz[Y]*p + iyhi];
          fzlo[hsz[Z]*p + izhi] = hyhi[hsz[Y]*p + iylo];
          fzhi[hsz[Z]*p + izhi] = hyhi[hsz[Y]*p + iyhi];
        }
      }
    }
  }

  /* The z-direction swap  */

  if (cart_size(Z) == 1) {
    /* fzhi -> hzlo */
    memcpy(hzlo, fzhi, hsz[Z]*halo->nfel*sizeof(double));
    cudaMemcpyAsync(hzlo_d, hzlo, hsz[Z]*halo->nfel*sizeof(double),
		  cudaMemcpyHostToDevice, streamZ);
    /* fzlo -> hzhi */
    memcpy(hzhi, fzlo, hsz[Z]*halo->nfel*sizeof(double));
    cudaMemcpyAsync(hzhi_d, hzhi, hsz[Z]*halo->nfel*sizeof(double),
		  cudaMemcpyHostToDevice, streamZ);
  }
  else {
    MPI_Isend(fzhi, hsz[Z]*halo->nfel, MPI_DOUBLE,
	      cart_neighb(FORWARD,Z), ftagz, comm, req_z + 2);
    MPI_Isend(fzlo,  hsz[Z]*halo->nfel, MPI_DOUBLE,
	      cart_neighb(BACKWARD,Z), btagz, comm, req_z + 3);

    for (m = 0; m < 4; m++) {
      MPI_Waitany(4, req_z, &mc, status);
      if (mc == 0) cudaMemcpyAsync(hzlo_d, hzlo,
	hsz[Z]*halo->nfel*sizeof(double), cudaMemcpyHostToDevice, streamZ);
      if (mc == 1) cudaMemcpyAsync(hzhi_d, hzhi,
	hsz[Z]*halo->nfel*sizeof(double), cudaMemcpyHostToDevice, streamZ);
    }
  }

  nblocks = (hsz[Z] + DEFAULT_TPB - 1) / DEFAULT_TPB;
  halo_unpack_gpu_d<<<nblocks, DEFAULT_TPB, 0, streamZ>>>
	(halo->d, Z, f_d, hzlo_d, hzhi_d);

  cudaStreamSynchronize(streamX);
  cudaStreamSynchronize(streamY);
  cudaStreamSynchronize(streamZ);

  return 0;
}

/*****************************************************************************
 *
 *  halo_pack_gpu_d
 *
 *  Move data to halo buffer on device for coordinate
 *  direction id at both low and high ends.
 *
 *****************************************************************************/

__global__
static void halo_pack_gpu_d(cuda_halo_t * halo, int id,
		            double * flo_d,
			    double * fhi_d, 
			    double * f_d) {
  int threadIndex;
  int nh;
  int p, indexl, indexh, ii,jj,kk;
  int ho; /* high end offset */

  threadIndex = blockIdx.x*blockDim.x + threadIdx.x;
  
  if (threadIndex >= halo->hsz[id]) return;

  /* Load two buffers for this site */
  /* Use full nhalo to address full f_d */

  nh = halo->nhalo;
  get_coords_from_index_gpu_d(&ii, &jj, &kk, threadIndex, halo->hext[id]);

  if (id == X) {
    ho = nh + halo->nlocal[X] - halo->nswap;
    indexl = get_linear_index_gpu_d(nh + ii, jj, kk, halo->nsites);
    indexh = get_linear_index_gpu_d(ho + ii, jj, kk, halo->nsites);
  }
  if (id == Y) {
    ho = nh + halo->nlocal[Y] - halo->nswap;
    indexl = get_linear_index_gpu_d(ii, nh + jj, kk, halo->nsites);
    indexh = get_linear_index_gpu_d(ii, ho + jj, kk, halo->nsites);
  }
  if (id == Z) {
    ho = nh + halo->nlocal[Z] - halo->nswap;
    indexl = get_linear_index_gpu_d(ii, jj, nh + kk, halo->nsites);
    indexh = get_linear_index_gpu_d(ii, jj, ho + kk, halo->nsites);
  }

  /* Low end, and high end */

  for (p = 0; p < halo->nfel; p++) {
    flo_d[halo->hsz[id]*p + threadIndex] = f_d[halo->nsite*p + indexl];
  }

  for (p = 0; p < halo->nfel; p++) {
    fhi_d[halo->hsz[id]*p + threadIndex] = f_d[halo->nsite*p + indexh];
  }

  return;
}

/*****************************************************************************
 *
 *  halo_unpack_gpu_d
 *
 *  Unpack halo buffers to the distribution on device for direction id.
 *
 *****************************************************************************/

__global__
static void halo_unpack_gpu_d(cuda_halo_t * halo, int id,
		              double * f_d,
                              double * hlo_d,
			      double * hhi_d) {
  int threadIndex;
  int p, indexl, indexh;
  int nh;                          /* Full halo width */
  int ic, jc, kc;                  /* Lattice ooords */
  int lo, ho;                      /* Offset for low, high end */

  threadIndex = blockIdx.x*blockDim.x + threadIdx.x;
  if (threadIndex >= halo->hsz[id]) return;

  /* Unpack buffer this site. */

  nh = halo->nhalo;
  get_coords_from_index_gpu_d(&ic, &jc, &kc, threadIndex, halo->hext[id]);

  if (id == X) {
    lo = nh - halo->nswap;
    ho = nh + halo->nlocal[X];
    indexl = get_linear_index_gpu_d(lo + ic, jc, kc, halo->nsites);
    indexh = get_linear_index_gpu_d(ho + ic, jc, kc, halo->nsites);
  }

  if (id == Y) {
    lo = nh - halo->nswap;
    ho = nh + halo->nlocal[Y];
    indexl = get_linear_index_gpu_d(ic, lo + jc, kc, halo->nsites);
    indexh = get_linear_index_gpu_d(ic, ho + jc, kc, halo->nsites);
  }

  if (id == Z) {
    lo = nh - halo->nswap;
    ho = nh + halo->nlocal[Z];
    indexl = get_linear_index_gpu_d(ic, jc, lo + kc, halo->nsites);
    indexh = get_linear_index_gpu_d(ic, jc, ho + kc, halo->nsites);
  } 

  /* Low end, then high end */

  for (p = 0; p < halo->nfel; p++) {
    f_d[halo->nsite*p + indexl] = hlo_d[halo->hsz[id]*p + threadIndex];
  }

  for (p = 0; p < halo->nfel; p++) {
    f_d[halo->nsite*p + indexh] = hhi_d[halo->hsz[id]*p + threadIndex];
  }

  return;
}

#endif

#endif

<<<<<<< HEAD
#endif 
=======
#endif /* LB_DATA_SOA */
>>>>>>> b8810e9d
<|MERGE_RESOLUTION|>--- conflicted
+++ resolved
@@ -15,21 +15,12 @@
 
 
 #include <stdio.h>
-<<<<<<< HEAD
-
-
-#include "pe.h" 
-#include "model.h" 
-#include "lb_model_s.h" 
-=======
->>>>>>> b8810e9d
 #include <time.h>
 #include <sys/time.h>
 
-
-#include "targetDP.h"
+#include "pe.h"
 #include "runtime.h"
-#include "model.h" 
+#include "lb_model_s.h" 
 
 
 
@@ -1957,8 +1948,4 @@
 
 #endif
 
-<<<<<<< HEAD
-#endif 
-=======
-#endif /* LB_DATA_SOA */
->>>>>>> b8810e9d
+#endif /* LB_DATA_SOA */