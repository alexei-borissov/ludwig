
### Changes

<<<<<<< HEAD
- "colloid_type" has been split into a number of more general
  properties including: boundary condition (bc) either bbl or
  subgrid; shale either "disk", "sphere", or "ellipsoid";
  active (logical); magnetic (logical).
  The default is: bc = bbl, shape = sphere, active = no, magnetic = no.
  There are some conditions, e.g., "disk" expects a 2D D2Q9 model.
  This affects the way colloid details are specified in the input.
  See X
=======
version 0.20.1
- Issue 271: missing stub prevents compilation at some compiler optimisation
             levels.
>>>>>>> 0478ad9a

version 0.20.0

- IMPORTANT: The input file can no longer be specified as a command
  line argument. It must be called "input" in the current directory.
- The electrokinetics sector has been updated and information is
  available at
  https://ludwig.epcc.ed.ac.uk/tutorials/electrokinetics/electrokinetics.html
- A D3Q27 model is available
- Added coverage via https://about.codecov.io/
- The free energy is now reported at t = 0 for the initial state.
- An extra "first touch" option has been added. For details, see
  https://ludwig.epcc.ed.ac.uk/inputs/parallel.html
- Various minor changes and code quality improvements.

version 0.19.1
- Fix bug in io_subfile to prevent failure at iogrid > 1.

version 0.19.0

- There has been a significant change to the way that i/o is undertaken.
  See https://ludwig.epcc.ed.ac.uk/outputs/fluid.html
  It is the intension to replace completely the 'old' I/O mechanism
  by release v0.21.0.
- The extract_colloids.c utility has been updated so that it takes
  only one comand line argument for new I/O metadata.

- Input associated with the choice of force arising from the free energy
  sector has been made more general. Specifically, input keys
  `fd_force_divergence` and `fe_use_stress_relaxation` are replaced.
  - For scalar order parameters an extra version of the "phi_gradmu"
    approach is avaialble" "phi_gradmu_correction".
  - See https://ludwig.epcc.ed.ac.uk/inputs/force.html for details.
- Order parameter statistics are now reported as "phi" for scalars
  [Px,Py,Pz] for vectors, and [Qxx, Qxy, Qxz, Qyy, Qyz] for liquid
  crystal. The computation of the total has been improved by using a
  compensated sum, which is more robust to threads/MPI.
- Added compiler option information and git commit information at run
  time.
- The LaTeX tutorials document has been replaced by html tutorials
  at https://ludwig.epcc.ed.ac.uk/ to reflect new I/O and to add a
  number of new topics.
- LTGM.com analysis has been retired as the service has closed. The
  two outstanding recommendations are covered by CodeQL notes.
- Various minor updates.

version 0.18.0

- Added a lubrication correction offset to allow an option for keeping
  particles clear of plane walls.
  See https://ludwig.epcc.ed.ac.uk/inputs/colloid.html
- Added options for arranging 'first touch' on allocation of memory
  for LB data and field componenents.
  See https://ludwig.epcc.ed.ac.uk/inputs/parallel.html

- Various minor code improvements.

version 0.17.2

- Bug fix (issue #204) prevent crashes with s7_anchoring related to
  proximity of wall/colloid or colloid/colloid. Advice added to
  documentation on avoiding such close approaches.

version 0.17.1

- Bug fix (issue #197). The liquid crystal reduced field strength was reported
  incorrectly in the output (always zero). Thanks to Oliver H. for spotting.

version 0.17.0

- add liquid crystal anchoring "fd_gradient_calculation s7_anchoring"
  - this is a replcement for "3d_7pt_fluid" and does a slightly better
    job at the edges and corners by using a consistent surface normal.
    The anchoring properties are now specifed in a slightly different
    way.
  - For walls, see https://ludwig.epcc.ed.ac.uk/inputs/walls.html
  - For colloids, see https://ludwig.epcc.ed.ac.uk/inputs/colloid.html

  - The existing fd_gradient_calculation 3d_7pt_solid is retained, and
    existing input keys for anchoring will be recognised.

- add option for rectilinear grid format vtk output "extract -l"
- add option for 2d random nematic "lc_q_initialisation random_xy"

- A functional AMD GPU version is now available using HIP.
  - See https://ludwig.epcc.ed.ac.uk/building/index.html

- Various minor improvements

version 0.16.1

- And get the version number right!

version 0.16.0

- Improved host halo swaps are available.
  The implementation of the reduced distribution halo has been replaced
  with one that will work in all circumstances for a single distribution.
  See https://ludwig.epcc.ed.ac.uk/inputs/index.html Parallelism for details.
  No user action is required if you are not interested.

- Reinstated the boundary (wall) - colloid soft sphere potential.
  See https://ludwig.epcc.ed.ac.uk/inputs/colloid.html
  Thanks to Rishish Mishra for spotting this problem.

- Various minor updates.

version 0.15.0

- Active stress implementation is updated to conform to the documented
  case; active emulsion stress is available.
- Add ability to rotate BPI and BPII liquid crystal initial conditions
  Thanks to Oliver H. for this. See Section 3 of web documentation.
- A diagnostic computation and output of the force breakdown on each
  colloid has been added. This is currently via a static switch in
  stats_colloid_force_split.c
- An option for a "lap timer" is now provided.
- Some simple open boundary conditions for fluid and binary composition
  are available. See the "Open boundaries" section at
  https://ludwig.epcc.ed.ac.uk/
- Some refactoring of the lattice Boltzmann basis information has been
  performed in order to be able to move to a more flexible approach.
  This should have no practical impact at present.

version 0.14.0

- Add a ternary free energy. Thanks to Shan Chen and Sergios Granados Leyva.
  - See https://ludwig.epcc.ed.ac.uk/inputs/fe.html
  - Added various initial ternary configurations.
  - Allowed uniform wetting from input via free energy parameters.
  - Added various porous media style initialisations from input;
    input handling has changed slightly.
  - Updated the util/capillary.c code to use the standard map structure,
    and standard output functionality.
- Add back an operational surfactant free energy. There is no
  dynamics available yet.
- Add unit tests for the the same.
- Add a description of how to add a free energy to free_energy.h
- Unified CPU/GPU short regression tests.
- Compilation of target HIP updated for AMD platform. See config/unix-hpcc.mk.

version 0.13.0

- Add report on compiler and start/end times.
- Add report on key/value pairs which appear in input but are not used
  at end of execution.
- Added compensated sums for binary order parameter sum statistic to
  improve robustness of result to round-off. Additional compensation
  in time evolution for Cahn-Hilliard update.
- Add pair_ss_cut_ij interaction: a cut-and-shoft soft sphere potential
  with pair-dependent parameters. Thanks to Qi Kai.
- Added subgrid offset parameter; this replaces ah in the computation
  of the drag force (typically aL >> ah).

version 0.12.0

- Allow user to specify a linear combination of slip and no-slip for
  plane walls. This was originally implementated by Katrin Wolff when
  at Edinburgh, and has been resurrected with the help of Ryan Keogh
  and Tyler Shendruk. See https://ludwig.epcc.ed.ac.uk/inputs/walls.html
- Various minor code quality improvements
- Extended target abstraction layer to include HIP (only tested via
  __HIP_PLATFORM_NVCC__ so far). Thanks to Nikola Vasilev for this.
- Various minor code quality improvements

version 0.11.0
- Add external chemical potential gradient in Cahn Hilliard for
  free energy symmetric. Thanks to Jurij Sablic (jurij.sablic@gmail.com).
- Add Arrhenius viscosity model for compositional order parameter
- Add the ability to run both subgrid and fully resolved particles at
  the same time. Thanks to Qi Kai (kai.qi@epfl.ch) for this.
- Various code quality updates

version 0.10.0
- Added an option to fix colloid position or velocity on a per-direction
  basis, e.g.
    colloid_isfixedrxyz  1_1_0
  allows movement in z-direction only. Any value is overridden by
  colloid_isfixedr. An analogous option colloid_isfixedvxyz is available.
- Added target thread model information to output
- Refactored d_ij and e_ijk from char to int8_t to avoid potential
  pitfalls with default unsigned char.

version 0.9.3
- Allow stress relaxation option in bare liquid crystal free energy

version 0.9.2
- Moved input section in porous media docs to online version only

version 0.9.1
- Disallow porous media files using "status_with_h" as erroneous.
  Use "status_with_c_h" instead.
- Bug fix: allow colloid wetting by default.

version 0.9.0
- The build process has changed to try to move all the configuration
  to the config.mk file. Please see updated examples in the ./config
  directory. The configs are either serial or parallel (not both).
  The build process should now be from the top level and is via
  "make && make test". Serial builds should do "make serial" first.

- You should be able to type "make" in any directory and the local
  default target will be built.

- Executables in utils are built via "make" to be consistent with
  other source directories

- Added input colloid_rebuild_freq (with default 1) to allow discrete
  rebuild to be done less often than every time step

- Regression tests have been re-organised into different directories
  and are run on a per-directory basis (see tests/Makefile)

- The default test is regression/d3q19-short 

- A link to new build and test instructions has been made available
  from the README

- Added travis .travis.yml and relevant config file

- Fixed gcc -Wformat-overflow and a number of other warnings

version 0.8.16
- add option for uniform composition via "phi_initialisation uniform"
- fix composition replacement bug (was dependent on charge psi)

version 0.8.15
- fix "weight = 0" problem in replacement of fluid for binary order
  parameter and add test (issue 30)

version 0.8.14
- add html placeholder

version 0.8.13
- add option for density output via "rho" commands in input

version 0.8.12
- allow force divergence method to see porous media

version 0.8.11
- updated util/length_from_sk.c to take double input to be consistent
  with extract output

version 0.8.10
- Add vtk format output for composition, velocity, in extract;
  automatically detect input format
- Replace dubious assertion in stats_symmetric_length()

version 0.8.09
- Avoid zero-sized allocations in wall.c

version 0.8.08
- Repaired util/colloid_init.c
- Separate vtk scalar order / director / biaxial order files

version 0.8.07
- Updated the extract program to include vtk headers
- Added some Bond number test examples regression/d3q19/serial-bond-c01.inp

Version 0.8.05
- Added the option to specify fixed liquid crystal anchoring orientation
  from the input.

Version 0.8.04
- Fixed bug in device halo swap.

Version 0.8.0

- The constraint that the number of MPI tasks divide exactly the system
  size in each direction has been relaxed. Logically rectangular, but
  uneven decompositions are computed automatically if required.

- Output format in parallel. Files for a given I/O group now appear with
  data in a format which is independent of parallel decomposition. This
  means an 'extract' step is no longer required. It also means files
  generated with previous versions will no longer work as input.

- Different collision relaxation time schemes are now available by using
  the 'lb_relaxation_scheme' input either ('bgk', 'trt', or 'm10'). The
  default is unchanged ('m10').

- An option for a 'split' treatment of symmetric and antisymmetric stress
  arising from the thermodynamic sector has been introduced. This is
  via the input key 'fe_use_stress_relaxation yes'. This introduces the
  symmetric part of the stress as a relaxation in the collision, while
  the anti-symmetric part is via the force (via divergence). The default
  is still to treat the whole stress via the divergence.

- A 'second active stress' is now available for active liquid crystals.<|MERGE_RESOLUTION|>--- conflicted
+++ resolved
@@ -1,20 +1,9 @@
 
 ### Changes
 
-<<<<<<< HEAD
-- "colloid_type" has been split into a number of more general
-  properties including: boundary condition (bc) either bbl or
-  subgrid; shale either "disk", "sphere", or "ellipsoid";
-  active (logical); magnetic (logical).
-  The default is: bc = bbl, shape = sphere, active = no, magnetic = no.
-  There are some conditions, e.g., "disk" expects a 2D D2Q9 model.
-  This affects the way colloid details are specified in the input.
-  See X
-=======
 version 0.20.1
 - Issue 271: missing stub prevents compilation at some compiler optimisation
              levels.
->>>>>>> 0478ad9a
 
 version 0.20.0
 
